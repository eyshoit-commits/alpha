export const DEFAULT_DAEMON_URL = process.env.NEXT_PUBLIC_DAEMON_URL ?? "http://localhost:8080";

export interface ApiClientOptions {
  baseUrl?: string;
  token?: string;
  fetchImpl?: typeof fetch;
}

export interface ApiErrorBody {
  error: string;
  [key: string]: unknown;
}

export class DaemonApiError extends Error {
  public readonly status: number;
  public readonly body?: ApiErrorBody | unknown;

  constructor(message: string, status: number, body?: ApiErrorBody | unknown) {
    super(message);
    this.name = "DaemonApiError";
    this.status = status;
    this.body = body;
  }
}

export interface SandboxLimits {
  cpu_millis: number;
  memory_mib: number;
  disk_mib: number;
  timeout_seconds: number;
}

export interface Sandbox {
  id: string;
  namespace: string;
  name: string;
  runtime: string;
  status: string;
  limits: SandboxLimits;
  created_at: string;
  updated_at: string;
  last_started_at?: string | null;
  last_stopped_at?: string | null;
}

export interface ExecutionRecord {
  command: string;
  args: string[];
  executed_at: string;
  exit_code: number | null;
  stdout?: string | null;
  stderr?: string | null;
  duration_ms: number;
  timed_out: boolean;
}

export type KeyScope =
  | { type: "admin" }
  | { type: "namespace"; namespace: string };

export interface KeyInfo {
  id: string;
  scope: KeyScope;
  rate_limit: number;
  created_at: string;
  last_used_at?: string | null;
  expires_at?: string | null;
  key_prefix: string;
  rotated_from?: string | null;
  rotated_at?: string | null;
}

export interface IssuedKeyResponse {
  token: string;
  info: KeyInfo;
}

export interface RotationWebhookPayload {
  event: string;
  key_id: string;
  previous_key_id: string;
  rotated_at: string;
  scope: KeyScope;
  owner: string;
  key_prefix: string;
}

export interface RotationWebhookResponse {
  event_id: string;
  signature: string;
  payload: RotationWebhookPayload;
}

export interface RotatedKeyResponse {
  token: string;
  info: KeyInfo;
  previous: KeyInfo;
  webhook: RotationWebhookResponse;
}

export interface CreateSandboxPayload {
  namespace: string;
  name: string;
  runtime?: string;
  limits?: Partial<SandboxLimits>;
}

export interface ExecPayload {
  command: string;
  args?: string[];
  stdin?: string;
  timeout_ms?: number;
}

export interface CreateKeyPayload {
  scope: KeyScope;
  rate_limit?: number;
  ttl_seconds?: number;
}

export interface RotateKeyPayload {
  key_id: string;
  rate_limit?: number;
  ttl_seconds?: number;
}

export class ApiClient {
  private readonly baseUrl: string;
  private token?: string;
  private readonly fetchImpl: typeof fetch;

  constructor(options: ApiClientOptions = {}) {
    this.baseUrl = options.baseUrl ?? DEFAULT_DAEMON_URL;
    this.token = options.token;
    this.fetchImpl = options.fetchImpl ?? fetch;
  }

  withToken(token: string): ApiClient {
    const next = new ApiClient({
      baseUrl: this.baseUrl,
      fetchImpl: this.fetchImpl,
    });
    next.token = token;
    return next;
  }

  setToken(token?: string) {
    this.token = token;
  }

  async listSandboxes(namespace: string): Promise<Sandbox[]> {
    const params = new URLSearchParams({ namespace });
    return this.request<Sandbox[]>(`/api/v1/sandboxes?${params.toString()}`);
  }

  async createSandbox(payload: CreateSandboxPayload): Promise<Sandbox> {
    return this.request<Sandbox>(`/api/v1/sandboxes`, {
      method: "POST",
      body: payload,
    });
  }

  async startSandbox(id: string): Promise<Sandbox> {
    return this.request<Sandbox>(`/api/v1/sandboxes/${id}/start`, { method: "POST" });
  }

  async stopSandbox(id: string): Promise<void> {
    await this.request<void>(`/api/v1/sandboxes/${id}/stop`, { method: "POST" });
  }

  async deleteSandbox(id: string): Promise<void> {
    await this.request<void>(`/api/v1/sandboxes/${id}`, { method: "DELETE" });
  }

  async getSandbox(id: string): Promise<Sandbox> {
    return this.request<Sandbox>(`/api/v1/sandboxes/${id}/status`);
  }

  async exec(id: string, payload: ExecPayload): Promise<ExecutionRecord> {
    return this.request<ExecutionRecord>(`/api/v1/sandboxes/${id}/exec`, {
      method: "POST",
      body: payload,
    });
  }

  async listExecutions(id: string, limit = 20): Promise<ExecutionRecord[]> {
    const params = new URLSearchParams({ limit: limit.toString() });
    return this.request<ExecutionRecord[]>(`/api/v1/sandboxes/${id}/executions?${params.toString()}`);
  }

  async listKeys(): Promise<KeyInfo[]> {
    return this.request<KeyInfo[]>(`/api/v1/auth/keys`);
  }

  async issueKey(payload: CreateKeyPayload): Promise<IssuedKeyResponse> {
    return this.request<IssuedKeyResponse>(`/api/v1/auth/keys`, {
      method: "POST",
      body: payload,
    });
  }

  async rotateKey(payload: RotateKeyPayload): Promise<RotatedKeyResponse> {
    return this.request<RotatedKeyResponse>(`/api/v1/auth/keys/rotate`, {
      method: "POST",
      body: payload,
    });
  }

<<<<<<< HEAD
  async acknowledgeRotation(
    payload: RotationWebhookPayload,
    signature: string,
  ): Promise<void> {
    await this.request<void>(`/api/v1/auth/keys/rotated`, {
      method: "POST",
      body: payload,
      headers: { "X-Cave-Webhook-Signature": signature },
=======
  async verifyRotationWebhook(payload: RotationWebhookPayload, signature: string): Promise<void> {
    await this.request<void>(`/api/v1/auth/keys/rotated`, {
      method: "POST",
      body: payload,
      headers: {
        "X-Cave-Webhook-Signature": signature,
      },
>>>>>>> 75512ce4
    });
  }

  async revokeKey(id: string): Promise<void> {
    await this.request<void>(`/api/v1/auth/keys/${id}`, { method: "DELETE" });
  }

  private async request<T>(
    path: string,
    options: { method?: string; body?: unknown; headers?: Record<string, string> } = {},
  ): Promise<T> {
    const url = new URL(path, this.baseUrl);
    const headers: Record<string, string> = {
      Accept: "application/json",
    };
    if (options.headers) {
      Object.assign(headers, options.headers);
    }
    if (this.token) {
      headers["Authorization"] = `Bearer ${this.token}`;
    }

    if (options.headers) {
      Object.assign(headers, options.headers);
    }

    let body: BodyInit | undefined;
    if (options.body !== undefined) {
      headers["Content-Type"] = "application/json";
      body = JSON.stringify(options.body);
    }

    const response = await this.fetchImpl(url.toString(), {
      method: options.method ?? "GET",
      headers,
      body,
    });

    if (response.status === 204) {
      return undefined as T;
    }

    const contentType = response.headers.get("content-type") ?? "";
    const isJson = contentType.includes("application/json");
    const payload = isJson ? await response.json() : await response.text();

    if (!response.ok) {
      const message = isJson && payload && typeof payload.error === "string"
        ? payload.error
        : response.statusText || "Request failed";
      throw new DaemonApiError(message, response.status, payload);
    }

    return payload as T;
  }
}

export const sharedApiClient = new ApiClient();<|MERGE_RESOLUTION|>--- conflicted
+++ resolved
@@ -206,16 +206,6 @@
     });
   }
 
-<<<<<<< HEAD
-  async acknowledgeRotation(
-    payload: RotationWebhookPayload,
-    signature: string,
-  ): Promise<void> {
-    await this.request<void>(`/api/v1/auth/keys/rotated`, {
-      method: "POST",
-      body: payload,
-      headers: { "X-Cave-Webhook-Signature": signature },
-=======
   async verifyRotationWebhook(payload: RotationWebhookPayload, signature: string): Promise<void> {
     await this.request<void>(`/api/v1/auth/keys/rotated`, {
       method: "POST",
@@ -223,7 +213,6 @@
       headers: {
         "X-Cave-Webhook-Signature": signature,
       },
->>>>>>> 75512ce4
     });
   }
 
@@ -239,9 +228,6 @@
     const headers: Record<string, string> = {
       Accept: "application/json",
     };
-    if (options.headers) {
-      Object.assign(headers, options.headers);
-    }
     if (this.token) {
       headers["Authorization"] = `Bearer ${this.token}`;
     }
