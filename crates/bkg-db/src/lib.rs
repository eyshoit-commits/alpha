//! BKG persistence layer providing sandbox metadata & execution audit storage.
//!
//! This crate offers an async API around SQLite (sqlx) tailored for the
//! Phase‑0 requirements in the README. Es bildet aktuell die Sandbox-Kataloge
//! ab und dient gleichzeitig als Ausgangspunkt für den vollständigen bkg-db
//! Stack (siehe `docs/bkg-db.md`).

pub mod api;
pub mod audit;
pub mod auth;
pub mod executor;
pub mod kernel;
pub mod planner;
pub mod realtime;
pub mod rls;
pub mod sql;
pub mod storage;
pub mod telemetry;

use std::{
    path::Path,
    str::FromStr,
    sync::{Arc, Once},
};

use anyhow::{anyhow, Context, Result};
use async_trait::async_trait;
use chrono::{DateTime, Utc};
use futures::TryStreamExt;
use parking_lot::RwLock;
use serde::{Deserialize, Serialize};
use serde_json::Value;
use sqlx::{
<<<<<<< HEAD
    any::{AnyPoolOptions, AnyRow},
    AnyPool, Row,
=======
    migrate::MigrateError,
    sqlite::{SqliteConnectOptions, SqlitePoolOptions, SqliteRow},
    Row, SqlitePool,
>>>>>>> 1295bd92
};
use thiserror::Error;
use tokio::task::JoinHandle;
use uuid::Uuid;

/// Default SQLite busy timeout in milliseconds when the DB is under load.
const SQLITE_BUSY_TIMEOUT_MS: u64 = 5_000;

/// Supported database backends for the persistence layer.
#[derive(Clone, Copy, Debug, PartialEq, Eq)]
pub enum DatabaseDriver {
    Sqlite,
    Postgres,
}

/// Primary entry point to the persistence layer.
#[derive(Clone, Debug)]
pub struct Database {
    pool: AnyPool,
    driver: DatabaseDriver,
}

impl Database {
    /// Establishes (or creates) a connection pool to the SQLite database located at
    /// the given URL (e.g. `sqlite:///var/lib/bkg/bkg.db`).
    pub async fn connect(database_url: &str) -> Result<Self> {
        static DRIVERS: Once = Once::new();
        DRIVERS.call_once(|| {
            sqlx::any::install_default_drivers();
        });

        let driver = if database_url.starts_with("postgres://")
            || database_url.starts_with("postgresql://")
        {
            DatabaseDriver::Postgres
        } else {
            DatabaseDriver::Sqlite
        };

        let max_connections = match driver {
            DatabaseDriver::Sqlite if database_url.contains(":memory:") => 1,
            _ => 8,
        };

        let pool = AnyPoolOptions::new()
            .min_connections(1)
            .max_connections(max_connections)
            .connect(database_url)
            .await?;

<<<<<<< HEAD
        match driver {
            DatabaseDriver::Sqlite => {
                sqlx::query("PRAGMA foreign_keys = ON;")
                    .execute(&pool)
                    .await?;
                let busy_timeout = format!("PRAGMA busy_timeout = {};", SQLITE_BUSY_TIMEOUT_MS);
                sqlx::query(&busy_timeout).execute(&pool).await?;
                sqlx::migrate!("./migrations").run(&pool).await?;
            }
            DatabaseDriver::Postgres => {
                sqlx::migrate!("./migrations_postgres").run(&pool).await?;
=======
        // Run embedded migrations. The directory is resolved relative to this crate.
        if let Err(err) = sqlx::migrate!("./migrations").run(&pool).await {
            match &err {
                MigrateError::Execute(sqlx::Error::Database(db_err))
                    if db_err.message().contains("_sqlx_migrations")
                        && db_err
                            .code()
                            .map(|code| code == "2067" || code == "1555")
                            .unwrap_or(false) => {}
                _ => return Err(err.into()),
>>>>>>> 1295bd92
            }
        }

        Ok(Self { pool, driver })
    }

    /// Connects to a file path via `sqlite://` scheme.
    pub async fn connect_file(path: &Path) -> Result<Self> {
        let url = format!("sqlite://{}", path.display());
        Self::connect(&url).await
    }

    /// Exposes the underlying pool. Needed when other services want to compose
    /// queries (e.g. reporting or background tasks).
    pub fn pool(&self) -> &AnyPool {
        &self.pool
    }

    /// Returns the configured driver for this database handle.
    pub fn driver(&self) -> DatabaseDriver {
        self.driver
    }

    /// Retrieves an API key by identifier.
    pub async fn fetch_api_key(&self, id: Uuid) -> Result<Option<ApiKeyRecord>> {
        let select = match self.driver {
            DatabaseDriver::Sqlite => "SELECT * FROM api_keys WHERE id = ?",
            DatabaseDriver::Postgres => "SELECT * FROM api_keys WHERE id = $1",
        };
        let row = sqlx::query(select)
            .bind(encode_uuid(id))
            .fetch_optional(&self.pool)
            .await?;

        row.map(map_api_key).transpose()
    }

    /// Persists a hashed API key and returns the stored record metadata.
    #[allow(clippy::too_many_arguments)]
    pub async fn insert_api_key(
        &self,
        token_hash: &str,
        token_prefix: &str,
        scope: ApiKeyScope,
        rate_limit: u32,
        expires_at: Option<DateTime<Utc>>,
        rotated_from: Option<Uuid>,
        rotated_at: Option<DateTime<Utc>>,
    ) -> Result<ApiKeyRecord> {
        let now = Utc::now();
        let id = Uuid::new_v4();
        let now_str = encode_datetime(now);
        let expires_at_str = encode_optional_datetime(expires_at);
        let (scope_type, scope_namespace) = scope.columns();
        let insert = match self.driver {
            DatabaseDriver::Sqlite => {
                r#"
            INSERT INTO api_keys (
                id, token_hash, token_prefix, scope_type, scope_namespace,
<<<<<<< HEAD
                rate_limit, created_at, expires_at, revoked
            ) VALUES (?, ?, ?, ?, ?, ?, ?, ?, ?)
            "#
            }
            DatabaseDriver::Postgres => {
                r#"
            INSERT INTO api_keys (
                id, token_hash, token_prefix, scope_type, scope_namespace,
                rate_limit, created_at, expires_at, revoked
            ) VALUES ($1, $2, $3, $4, $5, $6, $7, $8, $9)
            "#
            }
        };
        sqlx::query(insert)
            .bind(encode_uuid(id))
            .bind(token_hash)
            .bind(token_prefix)
            .bind(scope_type)
            .bind(scope_namespace)
            .bind(rate_limit as i64)
            .bind(now_str)
            .bind(expires_at_str)
            .bind(false)
            .execute(&self.pool)
            .await?;
=======
                rate_limit, created_at, expires_at, revoked, rotated_from, rotated_at
            ) VALUES (?, ?, ?, ?, ?, ?, ?, ?, 0, ?, ?)
            "#,
        )
        .bind(id.to_string())
        .bind(token_hash)
        .bind(token_prefix)
        .bind(scope_type)
        .bind(scope_namespace)
        .bind(rate_limit as i64)
        .bind(now.to_rfc3339())
        .bind(expires_at.map(|v| v.to_rfc3339()))
        .bind(rotated_from.map(|value| value.to_string()))
        .bind(rotated_at.map(|ts| ts.to_rfc3339()))
        .execute(&self.pool)
        .await?;
>>>>>>> 1295bd92

        self.fetch_api_key(id)
            .await?
            .ok_or_else(|| anyhow!("api key inserted but missing when reloaded ({id})"))
    }

    /// Retrieves an API key by its hashed token value (sha256).
    pub async fn find_api_key_by_hash(&self, token_hash: &str) -> Result<Option<ApiKeyRecord>> {
        let select = match self.driver {
            DatabaseDriver::Sqlite => "SELECT * FROM api_keys WHERE token_hash = ?",
            DatabaseDriver::Postgres => "SELECT * FROM api_keys WHERE token_hash = $1",
        };
        let row = sqlx::query(select)
            .bind(token_hash)
            .fetch_optional(&self.pool)
            .await?;

        row.map(map_api_key).transpose()
    }

    /// Returns metadata for all stored API keys (including revoked entries).
    pub async fn list_api_keys(&self) -> Result<Vec<ApiKeyRecord>> {
        let mut rows =
            sqlx::query("SELECT * FROM api_keys ORDER BY created_at DESC").fetch(&self.pool);

        let mut out = Vec::new();
        while let Some(row) = rows.try_next().await? {
            out.push(map_api_key(row)?);
        }
        Ok(out)
    }

    /// Marks an API key as revoked.
    pub async fn revoke_api_key(&self, id: Uuid) -> Result<()> {
        let revoke = match self.driver {
            DatabaseDriver::Sqlite => "UPDATE api_keys SET revoked = ? WHERE id = ?",
            DatabaseDriver::Postgres => "UPDATE api_keys SET revoked = $1 WHERE id = $2",
        };
        sqlx::query(revoke)
            .bind(true)
            .bind(encode_uuid(id))
            .execute(&self.pool)
            .await?;
        Ok(())
    }

    /// Updates the `last_used_at` timestamp once authorization succeeds.
    pub async fn touch_api_key_usage(&self, id: Uuid, timestamp: DateTime<Utc>) -> Result<()> {
        let touch = match self.driver {
            DatabaseDriver::Sqlite => "UPDATE api_keys SET last_used_at = ? WHERE id = ?",
            DatabaseDriver::Postgres => "UPDATE api_keys SET last_used_at = $1 WHERE id = $2",
        };
        sqlx::query(touch)
            .bind(encode_datetime(timestamp))
            .bind(encode_uuid(id))
            .execute(&self.pool)
            .await?;
        Ok(())
    }

    /// Persists a queued key-rotation webhook event for later delivery.
    pub async fn insert_key_rotation_event(
        &self,
        new_key_id: Uuid,
        previous_key_id: Uuid,
        rotated_at: DateTime<Utc>,
        payload: &str,
        signature: &str,
    ) -> Result<WebhookEventRecord> {
        let id = Uuid::new_v4();
        let created_at = Utc::now();
        sqlx::query(
            r#"
            INSERT INTO key_rotation_events (
                id, new_key_id, previous_key_id, rotated_at,
                payload, signature, created_at, delivered
            ) VALUES (?, ?, ?, ?, ?, ?, ?, 0)
            "#,
        )
        .bind(id.to_string())
        .bind(new_key_id.to_string())
        .bind(previous_key_id.to_string())
        .bind(rotated_at.to_rfc3339())
        .bind(payload)
        .bind(signature)
        .bind(created_at.to_rfc3339())
        .execute(&self.pool)
        .await?;

        let payload_value = serde_json::from_str(payload)?;
        Ok(WebhookEventRecord {
            id,
            new_key_id,
            previous_key_id,
            rotated_at,
            payload: payload_value,
            signature: signature.to_string(),
            created_at,
            delivered: false,
        })
    }

    /// Lists queued key-rotation webhook events.
    pub async fn list_key_rotation_events(&self) -> Result<Vec<WebhookEventRecord>> {
        let mut rows = sqlx::query("SELECT * FROM key_rotation_events ORDER BY created_at DESC")
            .fetch(&self.pool);

        let mut out = Vec::new();
        while let Some(row) = rows.try_next().await? {
            out.push(map_rotation_event(row)?);
        }
        Ok(out)
    }

    /// Creates or updates an RLS policy identified by (table_name, policy_name).
    pub async fn upsert_rls_policy(&self, policy: NewRlsPolicy) -> Result<RlsPolicyRecord> {
        if let Some(existing) = self
            .fetch_rls_policy_by_name(&policy.table_name, &policy.policy_name)
            .await?
        {
            let updated_at = Utc::now();
            let updated_at_str = encode_datetime(updated_at);
            let expression_json =
                serde_json::to_string(&policy.expression).context("serialize RLS expression")?;
            let query = match self.driver {
                DatabaseDriver::Sqlite => {
                    r#"
                UPDATE rls_policies
                SET expression = ?, updated_at = ?
                WHERE id = ?
                "#
                }
                DatabaseDriver::Postgres => {
                    r#"
                UPDATE rls_policies
                SET expression = CAST($1 AS JSONB), updated_at = $2
                WHERE id = $3
                "#
                }
            };
            sqlx::query(query)
                .bind(expression_json)
                .bind(updated_at_str)
                .bind(encode_uuid(existing.id))
                .execute(&self.pool)
                .await?;

            self.fetch_rls_policy(existing.id).await?.ok_or_else(|| {
                anyhow!(
                    "rls policy updated but missing when reloaded ({})",
                    existing.id
                )
            })
        } else {
            let id = Uuid::new_v4();
            let now = Utc::now();
            let now_str = encode_datetime(now);
            let expression_json =
                serde_json::to_string(&policy.expression).context("serialize RLS expression")?;
            let query = match self.driver {
                DatabaseDriver::Sqlite => {
                    r#"
                INSERT INTO rls_policies (
                    id, table_name, policy_name, expression, created_at, updated_at
                ) VALUES (?, ?, ?, ?, ?, ?)
                "#
                }
                DatabaseDriver::Postgres => {
                    r#"
                INSERT INTO rls_policies (
                    id, table_name, policy_name, expression, created_at, updated_at
                ) VALUES ($1, $2, $3, CAST($4 AS JSONB), $5, $6)
                "#
                }
            };
            sqlx::query(query)
                .bind(encode_uuid(id))
                .bind(&policy.table_name)
                .bind(&policy.policy_name)
                .bind(expression_json)
                .bind(now_str.clone())
                .bind(now_str)
                .execute(&self.pool)
                .await?;

            self.fetch_rls_policy(id)
                .await?
                .ok_or_else(|| anyhow!("rls policy inserted but missing when reloaded ({id})"))
        }
    }

    /// Fetches a persisted RLS policy by identifier.
    pub async fn fetch_rls_policy(&self, id: Uuid) -> Result<Option<RlsPolicyRecord>> {
        let select = match self.driver {
            DatabaseDriver::Sqlite => "SELECT * FROM rls_policies WHERE id = ?",
            DatabaseDriver::Postgres =>
                "SELECT id, table_name, policy_name, expression::text AS expression, created_at, updated_at FROM rls_policies WHERE id = $1",
        };
        let row = sqlx::query(select)
            .bind(encode_uuid(id))
            .fetch_optional(&self.pool)
            .await?;

        row.map(map_rls_policy).transpose()
    }

    /// Lists stored RLS policies optionally filtered by table name.
    pub async fn list_rls_policies(
        &self,
        table_name: Option<&str>,
    ) -> Result<Vec<RlsPolicyRecord>> {
        let mut rows = match table_name {
            Some(table) => {
                let query = match self.driver {
                    DatabaseDriver::Sqlite => {
                        r#"
                SELECT * FROM rls_policies
                WHERE table_name = ?
                ORDER BY policy_name ASC
                "#
                    }
                    DatabaseDriver::Postgres => {
                        r#"
                SELECT id, table_name, policy_name, expression::text AS expression, created_at, updated_at
                FROM rls_policies
                WHERE table_name = $1
                ORDER BY policy_name ASC
                "#
                    }
                };
                sqlx::query(query).bind(table).fetch(&self.pool)
            }
            None => {
                let query = match self.driver {
                    DatabaseDriver::Sqlite => {
                        r#"
                SELECT * FROM rls_policies
                ORDER BY table_name ASC, policy_name ASC
                "#
                    }
                    DatabaseDriver::Postgres => {
                        r#"
                SELECT id, table_name, policy_name, expression::text AS expression, created_at, updated_at
                FROM rls_policies
                ORDER BY table_name ASC, policy_name ASC
                "#
                    }
                };
                sqlx::query(query).fetch(&self.pool)
            }
        };

        let mut out = Vec::new();
        while let Some(row) = rows.try_next().await? {
            out.push(map_rls_policy(row)?);
        }
        Ok(out)
    }

    /// Removes a stored RLS policy.
    pub async fn delete_rls_policy(&self, id: Uuid) -> Result<()> {
        let delete = match self.driver {
            DatabaseDriver::Sqlite => "DELETE FROM rls_policies WHERE id = ?",
            DatabaseDriver::Postgres => "DELETE FROM rls_policies WHERE id = $1",
        };
        sqlx::query(delete)
            .bind(encode_uuid(id))
            .execute(&self.pool)
            .await?;
        Ok(())
    }

    async fn fetch_rls_policy_by_name(
        &self,
        table_name: &str,
        policy_name: &str,
    ) -> Result<Option<RlsPolicyRecord>> {
        let query = match self.driver {
            DatabaseDriver::Sqlite => {
                r#"
            SELECT * FROM rls_policies
            WHERE table_name = ? AND policy_name = ?
            "#
            }
            DatabaseDriver::Postgres => {
                r#"
            SELECT id, table_name, policy_name, expression::text AS expression, created_at, updated_at
            FROM rls_policies
            WHERE table_name = $1 AND policy_name = $2
            "#
            }
        };
        let row = sqlx::query(query)
            .bind(table_name)
            .bind(policy_name)
            .fetch_optional(&self.pool)
            .await?;

        row.map(map_rls_policy).transpose()
    }

    /// Registers a new sandbox in the catalog and returns the persisted record.
    pub async fn create_sandbox(&self, data: NewSandbox<'_>) -> Result<SandboxRecord> {
        let now = Utc::now();
        let id = Uuid::new_v4();
        let id_str = encode_uuid(id);
        let now_str = encode_datetime(now);
        let insert = match self.driver {
            DatabaseDriver::Sqlite => {
                r#"
            INSERT INTO sandboxes (
                id, namespace, name, runtime, status,
                cpu_limit_millis, memory_limit_bytes, disk_limit_bytes,
                timeout_seconds, created_at, updated_at
            ) VALUES (?, ?, ?, ?, ?, ?, ?, ?, ?, ?, ?)
            "#
            }
            DatabaseDriver::Postgres => {
                r#"
            INSERT INTO sandboxes (
                id, namespace, name, runtime, status,
                cpu_limit_millis, memory_limit_bytes, disk_limit_bytes,
                timeout_seconds, created_at, updated_at
            ) VALUES ($1, $2, $3, $4, $5, $6, $7, $8, $9, $10, $11)
            "#
            }
        };
        sqlx::query(insert)
            .bind(id_str.clone())
            .bind(data.namespace)
            .bind(data.name)
            .bind(data.runtime)
            .bind(SandboxStatus::Provisioned.as_str())
            .bind(data.cpu_limit_millis as i64)
            .bind(data.memory_limit_bytes as i64)
            .bind(data.disk_limit_bytes as i64)
            .bind(data.timeout_seconds as i64)
            .bind(now_str.clone())
            .bind(now_str)
            .execute(&self.pool)
            .await
            .map_err(|err| {
                if is_unique_violation(&err) {
                    anyhow::Error::new(SandboxError::DuplicateSandbox(
                        data.namespace.to_owned(),
                        data.name.to_owned(),
                    ))
                } else {
                    err.into()
                }
            })?;

        self.fetch_sandbox(id).await?.ok_or_else(|| {
            anyhow!(
                "sandbox inserted but missing when reloaded (namespace={}, name={})",
                data.namespace,
                data.name
            )
        })
    }

    /// Retrieves a sandbox by its identifier.
    pub async fn fetch_sandbox(&self, id: Uuid) -> Result<Option<SandboxRecord>> {
        let select = match self.driver {
            DatabaseDriver::Sqlite => "SELECT * FROM sandboxes WHERE id = ?",
            DatabaseDriver::Postgres => {
                r#"
            SELECT
                id::text AS id,
                namespace,
                name,
                runtime,
                status,
                cpu_limit_millis,
                memory_limit_bytes,
                disk_limit_bytes,
                timeout_seconds,
                created_at::text AS created_at,
                updated_at::text AS updated_at,
                last_started_at::text AS last_started_at,
                last_stopped_at::text AS last_stopped_at
            FROM sandboxes
            WHERE id = $1
            "#
            }
        };
        let row = sqlx::query(select)
            .bind(encode_uuid(id))
            .fetch_optional(&self.pool)
            .await?;

        row.map(map_sandbox).transpose()
    }

    /// Lists all sandboxes within a namespace ordered by creation time descending.
    pub async fn list_sandboxes(&self, namespace: &str) -> Result<Vec<SandboxRecord>> {
        let query = match self.driver {
            DatabaseDriver::Sqlite => {
                "SELECT * FROM sandboxes WHERE namespace = ? ORDER BY created_at DESC"
            }
            DatabaseDriver::Postgres => {
                r#"
            SELECT
                id::text AS id,
                namespace,
                name,
                runtime,
                status,
                cpu_limit_millis,
                memory_limit_bytes,
                disk_limit_bytes,
                timeout_seconds,
                created_at::text AS created_at,
                updated_at::text AS updated_at,
                last_started_at::text AS last_started_at,
                last_stopped_at::text AS last_stopped_at
            FROM sandboxes
            WHERE namespace = $1
            ORDER BY created_at DESC
            "#
            }
        };
        let mut rows = sqlx::query(query).bind(namespace).fetch(&self.pool);

        let mut out = Vec::new();
        while let Some(row) = rows.try_next().await? {
            out.push(map_sandbox(row)?);
        }
        Ok(out)
    }

    /// Updates the lifecycle status and timestamp bookkeeping.
    pub async fn update_status(&self, id: Uuid, status: SandboxStatus) -> Result<()> {
        let now = Utc::now();
        let now_str = encode_datetime(now);
        let update = match self.driver {
            DatabaseDriver::Sqlite => {
                r#"
            UPDATE sandboxes
            SET status = ?, updated_at = ?
            WHERE id = ?
            "#
            }
            DatabaseDriver::Postgres => {
                r#"
            UPDATE sandboxes
            SET status = $1, updated_at = $2
            WHERE id = $3
            "#
            }
        };
        sqlx::query(update)
            .bind(status.as_str())
            .bind(now_str)
            .bind(encode_uuid(id))
            .execute(&self.pool)
            .await?;
        Ok(())
    }

    pub async fn touch_last_started(&self, id: Uuid) -> Result<()> {
        let now = Utc::now();
        let now_str = encode_datetime(now);
        let update = match self.driver {
            DatabaseDriver::Sqlite => {
                r#"
            UPDATE sandboxes
            SET last_started_at = ?, updated_at = ?
            WHERE id = ?
            "#
            }
            DatabaseDriver::Postgres => {
                r#"
            UPDATE sandboxes
            SET last_started_at = $1, updated_at = $2
            WHERE id = $3
            "#
            }
        };
        sqlx::query(update)
            .bind(now_str.clone())
            .bind(now_str)
            .bind(encode_uuid(id))
            .execute(&self.pool)
            .await?;
        Ok(())
    }

    pub async fn touch_last_stopped(&self, id: Uuid) -> Result<()> {
        let now = Utc::now();
        let now_str = encode_datetime(now);
        let update = match self.driver {
            DatabaseDriver::Sqlite => {
                r#"
            UPDATE sandboxes
            SET last_stopped_at = ?, updated_at = ?
            WHERE id = ?
            "#
            }
            DatabaseDriver::Postgres => {
                r#"
            UPDATE sandboxes
            SET last_stopped_at = $1, updated_at = $2
            WHERE id = $3
            "#
            }
        };
        sqlx::query(update)
            .bind(now_str.clone())
            .bind(now_str)
            .bind(encode_uuid(id))
            .execute(&self.pool)
            .await?;
        Ok(())
    }

    /// Removes a sandbox (and cascading executions) from the catalog.
    pub async fn delete_sandbox(&self, id: Uuid) -> Result<()> {
        let delete = match self.driver {
            DatabaseDriver::Sqlite => "DELETE FROM sandboxes WHERE id = ?",
            DatabaseDriver::Postgres => "DELETE FROM sandboxes WHERE id = $1",
        };
        sqlx::query(delete)
            .bind(encode_uuid(id))
            .execute(&self.pool)
            .await?;
        Ok(())
    }

    /// Persists an execution event.
    pub async fn record_execution(&self, entry: ExecutionRecord) -> Result<()> {
        let ExecutionRecord {
            sandbox_id,
            executed_at,
            command,
            args,
            exit_code,
            stdout,
            stderr,
            duration_ms,
            timed_out,
        } = entry;
        let args_json = serde_json::to_string(&args).context("serialize execution args")?;
        let query = match self.driver {
            DatabaseDriver::Sqlite => {
                r#"
            INSERT INTO sandbox_executions (
                sandbox_id, executed_at, command, args,
                exit_code, stdout, stderr, duration_ms, timed_out
            ) VALUES (?, ?, ?, ?, ?, ?, ?, ?, ?)
            "#
            }
            DatabaseDriver::Postgres => {
                r#"
            INSERT INTO sandbox_executions (
                sandbox_id, executed_at, command, args,
                exit_code, stdout, stderr, duration_ms, timed_out
            ) VALUES ($1, $2, $3, CAST($4 AS JSONB), $5, $6, $7, $8, $9)
            "#
            }
        };
        sqlx::query(query)
            .bind(encode_uuid(sandbox_id))
            .bind(encode_datetime(executed_at))
            .bind(command)
            .bind(args_json)
            .bind(exit_code)
            .bind(stdout)
            .bind(stderr)
            .bind(duration_ms as i64)
            .bind(timed_out)
            .execute(&self.pool)
            .await?;
        Ok(())
    }

    /// Returns the most recent execution events for a sandbox.
    pub async fn list_executions(
        &self,
        sandbox_id: Uuid,
        limit: u32,
    ) -> Result<Vec<ExecutionRecord>> {
        let query = match self.driver {
            DatabaseDriver::Sqlite => {
                r#"
            SELECT * FROM sandbox_executions
            WHERE sandbox_id = ?
            ORDER BY executed_at DESC
            LIMIT ?
            "#
            }
            DatabaseDriver::Postgres => {
                r#"
            SELECT
                id,
                sandbox_id::text AS sandbox_id,
                executed_at::text AS executed_at,
                command,
                args::text AS args,
                exit_code,
                stdout,
                stderr,
                duration_ms,
                timed_out
            FROM sandbox_executions
            WHERE sandbox_id = $1
            ORDER BY executed_at DESC
            LIMIT $2
            "#
            }
        };
        let mut rows = sqlx::query(query)
            .bind(encode_uuid(sandbox_id))
            .bind(limit as i64)
            .fetch(&self.pool);

        let mut out = Vec::new();
        while let Some(row) = rows.try_next().await? {
            out.push(map_execution(row)?);
        }
        Ok(out)
    }
}

fn is_unique_violation(error: &sqlx::Error) -> bool {
    match error {
        sqlx::Error::Database(db_err) => {
            if let Some(code) = db_err.code() {
                matches!(code.as_ref(), "2067" | "1555" | "23505")
            } else {
                db_err.message().contains("UNIQUE") || db_err.message().contains("unique")
            }
        }
        _ => false,
    }
}

fn parse_datetime(value: String) -> Result<DateTime<Utc>> {
    DateTime::parse_from_rfc3339(&value)
        .map(|dt| dt.with_timezone(&Utc))
        .map_err(|err| anyhow!("invalid RFC3339 timestamp '{}': {}", value, err))
}

fn encode_datetime(value: DateTime<Utc>) -> String {
    value.to_rfc3339()
}

fn encode_optional_datetime(value: Option<DateTime<Utc>>) -> Option<String> {
    value.map(encode_datetime)
}

fn encode_uuid(value: Uuid) -> String {
    value.to_string()
}

fn parse_uuid(value: String) -> Result<Uuid> {
    Uuid::parse_str(&value).map_err(|err| anyhow!("invalid UUID '{}': {}", value, err))
}

fn decode_datetime(row: &AnyRow, column: &str) -> Result<DateTime<Utc>> {
    let raw: String = row.try_get(column)?;
    parse_datetime(raw)
}

fn decode_optional_datetime(row: &AnyRow, column: &str) -> Result<Option<DateTime<Utc>>> {
    match row.try_get::<String, _>(column) {
        Ok(raw) => parse_datetime(raw).map(Some),
        Err(err) if is_unexpected_null(&err) => Ok(None),
        Err(err) => Err(err.into()),
    }
}

fn is_unexpected_null(err: &sqlx::Error) -> bool {
    match err {
        sqlx::Error::Decode(inner) => contains_null(inner.as_ref()),
        sqlx::Error::ColumnDecode { source, .. } => contains_null(source.as_ref()),
        _ => false,
    }
}

fn contains_null(err: &(dyn std::error::Error + 'static)) -> bool {
    if err.to_string().contains("NULL") {
        return true;
    }

    if let Some(source) = err.source() {
        return contains_null(source);
    }

    false
}

fn decode_bool(row: &AnyRow, column: &str) -> Result<bool> {
    match row.try_get::<bool, _>(column) {
        Ok(value) => Ok(value),
        Err(_) => {
            let raw: i64 = row.try_get(column)?;
            Ok(raw != 0)
        }
    }
}

fn decode_json_value(row: &AnyRow, column: &str, ctx: &str) -> Result<Value> {
    let raw: String = row.try_get(column)?;
    serde_json::from_str(&raw).with_context(|| ctx.to_owned())
}

fn decode_string_list(row: &AnyRow, column: &str) -> Result<Vec<String>> {
    let raw: String = row.try_get(column)?;
    serde_json::from_str(&raw)
        .with_context(|| format!("failed to deserialize JSON array column '{column}'"))
}

fn decode_optional_string(row: &AnyRow, column: &str) -> Result<Option<String>> {
    match row.try_get::<String, _>(column) {
        Ok(value) => Ok(Some(value)),
        Err(err) if is_unexpected_null(&err) => Ok(None),
        Err(err) => Err(err.into()),
    }
}

fn map_sandbox(row: AnyRow) -> Result<SandboxRecord> {
    let status: String = row.try_get("status")?;
    let id = parse_uuid(row.try_get::<String, _>("id")?)?;

    Ok(SandboxRecord {
        id,
        namespace: row.try_get("namespace")?,
        name: row.try_get("name")?,
        runtime: row.try_get("runtime")?,
        status: SandboxStatus::from_str(&status)?,
        cpu_limit_millis: row.try_get::<i64, _>("cpu_limit_millis")? as u32,
        memory_limit_bytes: row.try_get::<i64, _>("memory_limit_bytes")? as u64,
        disk_limit_bytes: row.try_get::<i64, _>("disk_limit_bytes")? as u64,
        timeout_seconds: row.try_get::<i64, _>("timeout_seconds")? as u32,
        created_at: decode_datetime(&row, "created_at")?,
        updated_at: decode_datetime(&row, "updated_at")?,
        last_started_at: decode_optional_datetime(&row, "last_started_at")?,
        last_stopped_at: decode_optional_datetime(&row, "last_stopped_at")?,
    })
}

#[cfg(test)]
mod resource_limit_tests {
    use super::ResourceLimits;

    #[test]
    fn resource_limits_default_match_policy() {
        let limits = ResourceLimits::default();
        assert_eq!(limits.cpu_limit_millis, 2_000);
        assert_eq!(limits.memory_limit_bytes, 1_024 * 1024 * 1024);
        assert_eq!(limits.disk_limit_bytes, 1_024 * 1024 * 1024);
        assert_eq!(limits.timeout_seconds, 120);
    }
}

fn map_execution(row: AnyRow) -> Result<ExecutionRecord> {
    let sandbox_id = parse_uuid(row.try_get::<String, _>("sandbox_id")?)?;
    Ok(ExecutionRecord {
        sandbox_id,
        executed_at: decode_datetime(&row, "executed_at")?,
        command: row.try_get("command")?,
        args: decode_string_list(&row, "args")?,
        exit_code: row.try_get("exit_code")?,
        stdout: decode_optional_string(&row, "stdout")?,
        stderr: decode_optional_string(&row, "stderr")?,
        duration_ms: row.try_get::<i64, _>("duration_ms")? as u64,
        timed_out: decode_bool(&row, "timed_out")?,
    })
}

fn map_api_key(row: AnyRow) -> Result<ApiKeyRecord> {
    let scope_type: String = row.try_get("scope_type")?;
    let scope_namespace: Option<String> = row.try_get("scope_namespace")?;
    let scope = ApiKeyScope::try_from_columns(scope_type, scope_namespace)?;
    let id = parse_uuid(row.try_get::<String, _>("id")?)?;

    Ok(ApiKeyRecord {
        id,
        token_prefix: row.try_get("token_prefix")?,
        scope,
        rate_limit: row.try_get::<i64, _>("rate_limit")? as u32,
<<<<<<< HEAD
        created_at: decode_datetime(&row, "created_at")?,
        last_used_at: decode_optional_datetime(&row, "last_used_at")?,
        expires_at: decode_optional_datetime(&row, "expires_at")?,
        revoked: decode_bool(&row, "revoked")?,
=======
        created_at: parse_datetime(row.try_get("created_at")?)?,
        last_used_at: row
            .try_get::<Option<String>, _>("last_used_at")?
            .map(parse_datetime)
            .transpose()?,
        expires_at: row
            .try_get::<Option<String>, _>("expires_at")?
            .map(parse_datetime)
            .transpose()?,
        revoked: row.try_get::<i64, _>("revoked")? != 0,
        rotated_from: row
            .try_get::<Option<String>, _>("rotated_from")?
            .map(|value| Uuid::parse_str(&value))
            .transpose()?,
        rotated_at: row
            .try_get::<Option<String>, _>("rotated_at")?
            .map(parse_datetime)
            .transpose()?,
    })
}

fn map_rotation_event(row: SqliteRow) -> Result<WebhookEventRecord> {
    let id: String = row.try_get("id")?;
    let new_key_id: String = row.try_get("new_key_id")?;
    let previous_key_id: String = row.try_get("previous_key_id")?;
    let payload_json: String = row.try_get("payload")?;

    Ok(WebhookEventRecord {
        id: Uuid::parse_str(&id)?,
        new_key_id: Uuid::parse_str(&new_key_id)?,
        previous_key_id: Uuid::parse_str(&previous_key_id)?,
        rotated_at: parse_datetime(row.try_get("rotated_at")?)?,
        payload: serde_json::from_str(&payload_json)
            .context("failed to deserialize rotation webhook payload")?,
        signature: row.try_get("signature")?,
        created_at: parse_datetime(row.try_get("created_at")?)?,
        delivered: row.try_get::<i64, _>("delivered")? != 0,
>>>>>>> 1295bd92
    })
}

fn map_rls_policy(row: AnyRow) -> Result<RlsPolicyRecord> {
    let id = parse_uuid(row.try_get::<String, _>("id")?)?;
    Ok(RlsPolicyRecord {
        id,
        table_name: row.try_get("table_name")?,
        policy_name: row.try_get("policy_name")?,
        expression: decode_json_value(
            &row,
            "expression",
            "failed to deserialize RLS policy expression",
        )?,
        created_at: decode_datetime(&row, "created_at")?,
        updated_at: decode_datetime(&row, "updated_at")?,
    })
}

/// Errors returned by the database layer.
#[derive(Debug, Error, Clone)]
pub enum SandboxError {
    #[error("sandbox '{1}' already exists in namespace '{0}'")]
    DuplicateSandbox(String, String),
    #[error("sandbox '{0}' not found")]
    NotFound(Uuid),
}

/// Resource limits captured in the catalog. All values are already converted to
/// consistent units (milliseconds, bytes, etc.).
#[derive(Debug, Clone, Copy, Serialize, Deserialize, PartialEq, Eq)]
pub struct ResourceLimits {
    pub cpu_limit_millis: u32,
    pub memory_limit_bytes: u64,
    pub disk_limit_bytes: u64,
    pub timeout_seconds: u32,
}

impl Default for ResourceLimits {
    fn default() -> Self {
        Self {
            cpu_limit_millis: 2_000,
            memory_limit_bytes: 1_024 * 1024 * 1024,
            disk_limit_bytes: 1_024 * 1024 * 1024,
            timeout_seconds: 120,
        }
    }
}

/// Input payload for sandbox creation operations.
#[derive(Debug, Clone)]
pub struct NewSandbox<'a> {
    pub namespace: &'a str,
    pub name: &'a str,
    pub runtime: &'a str,
    pub cpu_limit_millis: u32,
    pub memory_limit_bytes: u64,
    pub disk_limit_bytes: u64,
    pub timeout_seconds: u32,
}

impl<'a> NewSandbox<'a> {
    pub fn with_limits(
        namespace: &'a str,
        name: &'a str,
        runtime: &'a str,
        limits: ResourceLimits,
    ) -> Self {
        Self {
            namespace,
            name,
            runtime,
            cpu_limit_millis: limits.cpu_limit_millis,
            memory_limit_bytes: limits.memory_limit_bytes,
            disk_limit_bytes: limits.disk_limit_bytes,
            timeout_seconds: limits.timeout_seconds,
        }
    }
}

/// Persisted sandbox metadata row.
#[derive(Debug, Clone, Serialize, Deserialize, PartialEq)]
pub struct SandboxRecord {
    pub id: Uuid,
    pub namespace: String,
    pub name: String,
    pub runtime: String,
    pub status: SandboxStatus,
    pub cpu_limit_millis: u32,
    pub memory_limit_bytes: u64,
    pub disk_limit_bytes: u64,
    pub timeout_seconds: u32,
    pub created_at: DateTime<Utc>,
    pub updated_at: DateTime<Utc>,
    pub last_started_at: Option<DateTime<Utc>>,
    pub last_stopped_at: Option<DateTime<Utc>>,
}

impl SandboxRecord {
    pub fn limits(&self) -> ResourceLimits {
        ResourceLimits {
            cpu_limit_millis: self.cpu_limit_millis,
            memory_limit_bytes: self.memory_limit_bytes,
            disk_limit_bytes: self.disk_limit_bytes,
            timeout_seconds: self.timeout_seconds,
        }
    }
}

/// Audit row capturing a sandbox execution.
#[derive(Debug, Clone, Serialize, Deserialize, PartialEq)]
pub struct ExecutionRecord {
    pub sandbox_id: Uuid,
    pub executed_at: DateTime<Utc>,
    pub command: String,
    pub args: Vec<String>,
    pub exit_code: Option<i32>,
    pub stdout: Option<String>,
    pub stderr: Option<String>,
    pub duration_ms: u64,
    pub timed_out: bool,
}

/// Queued webhook event awaiting delivery.
#[derive(Debug, Clone, Serialize, Deserialize, PartialEq)]
pub struct WebhookEventRecord {
    pub id: Uuid,
    pub new_key_id: Uuid,
    pub previous_key_id: Uuid,
    pub rotated_at: DateTime<Utc>,
    pub payload: Value,
    pub signature: String,
    pub created_at: DateTime<Utc>,
    pub delivered: bool,
}

/// Persistent representation of API key scope (admin or namespace bounded).
#[derive(Debug, Clone, Serialize, Deserialize, PartialEq, Eq)]
#[serde(tag = "type", rename_all = "snake_case")]
pub enum ApiKeyScope {
    Admin,
    Namespace { namespace: String },
}

impl ApiKeyScope {
    fn columns(&self) -> (&'static str, Option<&str>) {
        match self {
            ApiKeyScope::Admin => ("admin", None),
            ApiKeyScope::Namespace { namespace } => ("namespace", Some(namespace.as_str())),
        }
    }

    fn try_from_columns(scope_type: String, scope_namespace: Option<String>) -> Result<Self> {
        match scope_type.as_str() {
            "admin" => Ok(ApiKeyScope::Admin),
            "namespace" => scope_namespace
                .map(|ns| ApiKeyScope::Namespace { namespace: ns })
                .ok_or_else(|| anyhow!("namespace scope missing namespace value")),
            other => Err(anyhow!("unknown api key scope: {other}")),
        }
    }
}

/// Stored metadata for issued API keys.
#[derive(Debug, Clone, Serialize, Deserialize, PartialEq)]
pub struct ApiKeyRecord {
    pub id: Uuid,
    pub token_prefix: String,
    pub scope: ApiKeyScope,
    pub rate_limit: u32,
    pub created_at: DateTime<Utc>,
    pub last_used_at: Option<DateTime<Utc>>,
    pub expires_at: Option<DateTime<Utc>>,
    pub revoked: bool,
    pub rotated_from: Option<Uuid>,
    pub rotated_at: Option<DateTime<Utc>>,
}

/// Input payload when creating oder updating RLS policies.
#[derive(Debug, Clone)]
pub struct NewRlsPolicy {
    pub table_name: String,
    pub policy_name: String,
    pub expression: Value,
}

/// Persisted RLS policy representation.
#[derive(Debug, Clone, Serialize, Deserialize, PartialEq)]
pub struct RlsPolicyRecord {
    pub id: Uuid,
    pub table_name: String,
    pub policy_name: String,
    pub expression: Value,
    pub created_at: DateTime<Utc>,
    pub updated_at: DateTime<Utc>,
}

impl RlsPolicyRecord {
    /// Converts the persisted record into the in-memory engine format.
    pub fn to_engine_policy(&self) -> crate::rls::RlsPolicy {
        crate::rls::RlsPolicy {
            name: self.policy_name.clone(),
            table: self.table_name.clone(),
            expression: self.expression.clone(),
        }
    }
}

/// High-level sandbox lifecycle statuses persisted in the DB (also used in API responses).
#[derive(Debug, Clone, Serialize, Deserialize, PartialEq, Eq)]
#[serde(rename_all = "snake_case")]
pub enum SandboxStatus {
    Provisioned,
    Preparing,
    Starting,
    Running,
    Stopped,
    Failed,
}

impl SandboxStatus {
    pub fn as_str(&self) -> &'static str {
        match self {
            SandboxStatus::Provisioned => "provisioned",
            SandboxStatus::Preparing => "preparing",
            SandboxStatus::Starting => "starting",
            SandboxStatus::Running => "running",
            SandboxStatus::Stopped => "stopped",
            SandboxStatus::Failed => "failed",
        }
    }
}

impl FromStr for SandboxStatus {
    type Err = anyhow::Error;

    fn from_str(s: &str) -> Result<Self> {
        match s {
            "provisioned" => Ok(SandboxStatus::Provisioned),
            "preparing" => Ok(SandboxStatus::Preparing),
            "starting" => Ok(SandboxStatus::Starting),
            "running" => Ok(SandboxStatus::Running),
            "stopped" => Ok(SandboxStatus::Stopped),
            "failed" => Ok(SandboxStatus::Failed),
            other => Err(anyhow!("unknown sandbox status: {}", other)),
        }
    }
}

/// Helper trait for background jobs that need a graceful shutdown.
#[async_trait]
pub trait BackgroundWorker: Send + Sync {
    async fn run(self: Arc<Self>) -> Result<()>;
}

/// A guard that owns the join handle of a running worker.
pub struct WorkerGuard {
    handle: JoinHandle<Result<()>>,
}

impl WorkerGuard {
    pub fn new(handle: JoinHandle<Result<()>>) -> Self {
        Self { handle }
    }

    pub async fn join(self) -> Result<()> {
        self.handle.await??;
        Ok(())
    }
}

/// A simple registry for background tasks (e.g. rotation jobs). This will be useful once
/// rotation and housekeeping tasks are implemented. For now it allows the daemon to own
/// the join handles and surface errors.
#[derive(Default)]
pub struct WorkerRegistry {
    workers: RwLock<Vec<WorkerGuard>>,
}

impl WorkerRegistry {
    pub fn register(&self, handle: JoinHandle<Result<()>>) {
        self.workers.write().push(WorkerGuard::new(handle));
    }

    pub async fn wait_all(self) -> Result<()> {
        for guard in self.workers.into_inner() {
            guard.join().await?;
        }
        Ok(())
    }
}

#[cfg(test)]
mod tests {
    use super::*;
    use chrono::Utc;
    use serde_json::json;

    const TEST_DB_URL: &str = "sqlite::memory:";

    async fn setup_db() -> Database {
        Database::connect(TEST_DB_URL).await.unwrap()
    }

    #[tokio::test]
    async fn create_and_fetch_sandbox_roundtrip() {
        let db = setup_db().await;
        let record = db
            .create_sandbox(NewSandbox::with_limits(
                "namespace-a",
                "sandbox-alpha",
                "process",
                ResourceLimits::default(),
            ))
            .await
            .unwrap();

        assert_eq!(record.namespace, "namespace-a");

        let fetched = db.fetch_sandbox(record.id).await.unwrap().unwrap();
        assert_eq!(fetched.id, record.id);
        assert_eq!(fetched.status, SandboxStatus::Provisioned);
    }

    #[tokio::test]
    async fn duplicate_sandbox_names_are_rejected() {
        let db = setup_db().await;
        let limits = ResourceLimits::default();
        db.create_sandbox(NewSandbox::with_limits("ns", "same", "process", limits))
            .await
            .unwrap();

        let err = db
            .create_sandbox(NewSandbox::with_limits("ns", "same", "process", limits))
            .await
            .unwrap_err();

        let sandbox_err = err.downcast::<SandboxError>().unwrap();
        assert!(matches!(sandbox_err, SandboxError::DuplicateSandbox(_, _)));
    }

    #[tokio::test]
    async fn record_execution_roundtrip() {
        let db = setup_db().await;
        let sandbox = db
            .create_sandbox(NewSandbox::with_limits(
                "ns",
                "runner",
                "process",
                ResourceLimits::default(),
            ))
            .await
            .unwrap();

        let entry = ExecutionRecord {
            sandbox_id: sandbox.id,
            executed_at: Utc::now(),
            command: "echo".into(),
            args: vec!["hello".into()],
            exit_code: Some(0),
            stdout: Some("hello\n".into()),
            stderr: None,
            duration_ms: 25,
            timed_out: false,
        };

        db.record_execution(entry.clone()).await.unwrap();

        let entries = db.list_executions(sandbox.id, 10).await.unwrap();

        assert_eq!(entries.len(), 1);
        assert_eq!(entries[0].stdout, entry.stdout);
    }

    #[tokio::test]
    async fn api_key_persistence_roundtrip() {
        let db = setup_db().await;
        let scope = ApiKeyScope::Namespace {
            namespace: "team-alpha".into(),
        };

        let record = db
            .insert_api_key(
                "hash-123",
                "hash-prefix",
                scope.clone(),
                100,
                None,
                None,
                None,
            )
            .await
            .unwrap();

        assert_eq!(record.scope, scope);
        assert_eq!(record.rate_limit, 100);
        assert!(!record.revoked);

        let fetched = db.find_api_key_by_hash("hash-123").await.unwrap().unwrap();

        assert_eq!(fetched.id, record.id);

        db.touch_api_key_usage(record.id, Utc::now()).await.unwrap();
        db.revoke_api_key(record.id).await.unwrap();

        let updated = db.fetch_api_key(record.id).await.unwrap().unwrap();
        assert!(updated.revoked);
        assert!(updated.last_used_at.is_some());
    }

    #[tokio::test]
    async fn rls_policy_persistence_roundtrip() {
        let db = setup_db().await;
        let expression = json!({
            "eq": {
                "column": "namespace",
                "claim": "scope"
            }
        });

        let created = db
            .upsert_rls_policy(NewRlsPolicy {
                table_name: "projects".into(),
                policy_name: "namespace-scope".into(),
                expression: expression.clone(),
            })
            .await
            .unwrap();

        assert_eq!(created.table_name, "projects");
        assert_eq!(created.policy_name, "namespace-scope");
        assert_eq!(created.expression, expression);

        let updated_expr = json!({
            "eq": {
                "column": "owner",
                "claim": "subject"
            }
        });

        let updated = db
            .upsert_rls_policy(NewRlsPolicy {
                table_name: "projects".into(),
                policy_name: "namespace-scope".into(),
                expression: updated_expr.clone(),
            })
            .await
            .unwrap();

        assert_eq!(updated.id, created.id);
        assert_eq!(updated.expression, updated_expr);
        assert!(updated.updated_at >= created.updated_at);

        let listed = db.list_rls_policies(Some("projects")).await.unwrap();
        assert_eq!(listed.len(), 1);
        assert_eq!(listed[0].policy_name, "namespace-scope");

        db.delete_rls_policy(updated.id).await.unwrap();

        let empty = db.list_rls_policies(Some("projects")).await.unwrap();
        assert!(empty.is_empty());
    }
}<|MERGE_RESOLUTION|>--- conflicted
+++ resolved
@@ -31,14 +31,9 @@
 use serde::{Deserialize, Serialize};
 use serde_json::Value;
 use sqlx::{
-<<<<<<< HEAD
-    any::{AnyPoolOptions, AnyRow},
-    AnyPool, Row,
-=======
     migrate::MigrateError,
     sqlite::{SqliteConnectOptions, SqlitePoolOptions, SqliteRow},
     Row, SqlitePool,
->>>>>>> 1295bd92
 };
 use thiserror::Error;
 use tokio::task::JoinHandle;
@@ -89,19 +84,6 @@
             .connect(database_url)
             .await?;
 
-<<<<<<< HEAD
-        match driver {
-            DatabaseDriver::Sqlite => {
-                sqlx::query("PRAGMA foreign_keys = ON;")
-                    .execute(&pool)
-                    .await?;
-                let busy_timeout = format!("PRAGMA busy_timeout = {};", SQLITE_BUSY_TIMEOUT_MS);
-                sqlx::query(&busy_timeout).execute(&pool).await?;
-                sqlx::migrate!("./migrations").run(&pool).await?;
-            }
-            DatabaseDriver::Postgres => {
-                sqlx::migrate!("./migrations_postgres").run(&pool).await?;
-=======
         // Run embedded migrations. The directory is resolved relative to this crate.
         if let Err(err) = sqlx::migrate!("./migrations").run(&pool).await {
             match &err {
@@ -112,7 +94,6 @@
                             .map(|code| code == "2067" || code == "1555")
                             .unwrap_or(false) => {}
                 _ => return Err(err.into()),
->>>>>>> 1295bd92
             }
         }
 
@@ -172,33 +153,6 @@
                 r#"
             INSERT INTO api_keys (
                 id, token_hash, token_prefix, scope_type, scope_namespace,
-<<<<<<< HEAD
-                rate_limit, created_at, expires_at, revoked
-            ) VALUES (?, ?, ?, ?, ?, ?, ?, ?, ?)
-            "#
-            }
-            DatabaseDriver::Postgres => {
-                r#"
-            INSERT INTO api_keys (
-                id, token_hash, token_prefix, scope_type, scope_namespace,
-                rate_limit, created_at, expires_at, revoked
-            ) VALUES ($1, $2, $3, $4, $5, $6, $7, $8, $9)
-            "#
-            }
-        };
-        sqlx::query(insert)
-            .bind(encode_uuid(id))
-            .bind(token_hash)
-            .bind(token_prefix)
-            .bind(scope_type)
-            .bind(scope_namespace)
-            .bind(rate_limit as i64)
-            .bind(now_str)
-            .bind(expires_at_str)
-            .bind(false)
-            .execute(&self.pool)
-            .await?;
-=======
                 rate_limit, created_at, expires_at, revoked, rotated_from, rotated_at
             ) VALUES (?, ?, ?, ?, ?, ?, ?, ?, 0, ?, ?)
             "#,
@@ -215,7 +169,6 @@
         .bind(rotated_at.map(|ts| ts.to_rfc3339()))
         .execute(&self.pool)
         .await?;
->>>>>>> 1295bd92
 
         self.fetch_api_key(id)
             .await?
@@ -998,12 +951,6 @@
         token_prefix: row.try_get("token_prefix")?,
         scope,
         rate_limit: row.try_get::<i64, _>("rate_limit")? as u32,
-<<<<<<< HEAD
-        created_at: decode_datetime(&row, "created_at")?,
-        last_used_at: decode_optional_datetime(&row, "last_used_at")?,
-        expires_at: decode_optional_datetime(&row, "expires_at")?,
-        revoked: decode_bool(&row, "revoked")?,
-=======
         created_at: parse_datetime(row.try_get("created_at")?)?,
         last_used_at: row
             .try_get::<Option<String>, _>("last_used_at")?
@@ -1041,7 +988,6 @@
         signature: row.try_get("signature")?,
         created_at: parse_datetime(row.try_get("created_at")?)?,
         delivered: row.try_get::<i64, _>("delivered")? != 0,
->>>>>>> 1295bd92
     })
 }
 
