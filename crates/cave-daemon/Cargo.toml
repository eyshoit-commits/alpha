[package]
name = "cave-daemon"
version = "0.1.0"
edition.workspace = true

[[bin]]
name = "cave-daemon"
path = "src/main.rs"

[dependencies]
anyhow.workspace = true
axum.workspace = true
bkg-db = { path = "../bkg-db" }
cave-kernel = { path = "../cave-kernel" }
serde.workspace = true
serde_json.workspace = true
thiserror.workspace = true
tokio.workspace = true
tower.workspace = true
tower-http.workspace = true
tracing.workspace = true
tracing-subscriber.workspace = true
uuid.workspace = true
rand.workspace = true
sha2.workspace = true
chrono.workspace = true
base64.workspace = true
<<<<<<< HEAD
hmac.workspace = true
=======
>>>>>>> 0737eacb

[dev-dependencies]
tempfile = "3"<|MERGE_RESOLUTION|>--- conflicted
+++ resolved
@@ -25,10 +25,6 @@
 sha2.workspace = true
 chrono.workspace = true
 base64.workspace = true
-<<<<<<< HEAD
-hmac.workspace = true
-=======
->>>>>>> 0737eacb
 
 [dev-dependencies]
 tempfile = "3"