[package]
name = "cave-daemon"
version = "0.1.0"
edition.workspace = true

[[bin]]
name = "cave-daemon"
path = "src/main.rs"

[dependencies]
anyhow.workspace = true
axum.workspace = true
bkg-db = { path = "../bkg-db" }
cave-kernel = { path = "../cave-kernel" }
serde.workspace = true
serde_json.workspace = true
thiserror.workspace = true
tokio.workspace = true
tower.workspace = true
tower-http.workspace = true
tracing.workspace = true
tracing-subscriber.workspace = true
uuid.workspace = true
rand.workspace = true
sha2.workspace = true
chrono.workspace = true
base64.workspace = true
<<<<<<< HEAD
utoipa.workspace = true
=======
>>>>>>> 1d7e1738

[dev-dependencies]
tempfile = "3"<|MERGE_RESOLUTION|>--- conflicted
+++ resolved
@@ -25,10 +25,6 @@
 sha2.workspace = true
 chrono.workspace = true
 base64.workspace = true
-<<<<<<< HEAD
-utoipa.workspace = true
-=======
->>>>>>> 1d7e1738
 
 [dev-dependencies]
 tempfile = "3"