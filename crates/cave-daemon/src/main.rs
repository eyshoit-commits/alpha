<<<<<<< HEAD
use cave_daemon::server;

#[tokio::main]
async fn main() -> anyhow::Result<()> {
    server::run().await
=======
use std::{env, net::SocketAddr, path::PathBuf, sync::Arc, time::Duration};

mod auth;

use anyhow::{Context, Result};
use auth::{
    AuthError, AuthService, KeyInfo, KeyScope, RotationOutcome, RotationWebhookPayload,
    ScopeRequirement,
};
use axum::{
    extract::{Path, Query, State},
    http::{header, HeaderMap, StatusCode},
    response::{IntoResponse, Response},
    routing::{delete, get, post},
    Json, Router,
};
use base64::{engine::general_purpose::STANDARD, Engine as _};
use bkg_db::{Database, ExecutionRecord, ResourceLimits, SandboxRecord};
use cave_kernel::{
    AuditConfig, CaveKernel, CreateSandboxRequest, ExecOutcome, ExecRequest, IsolationSettings,
    KernelConfig, KernelError, ProcessSandboxRuntime,
};
use rand::Rng;
use serde::{Deserialize, Serialize};
use tower_http::trace::TraceLayer;
use tracing::{error, info, warn};
use tracing_subscriber::{
    filter::filter_fn, layer::SubscriberExt, util::SubscriberInitExt, EnvFilter, Layer,
};
use uuid::Uuid;

#[tokio::main]
async fn main() -> Result<()> {
    initialize_tracing();

    let config = AppConfig::from_env()?;

    let db = Database::connect(&config.db_url)
        .await
        .context("failed to open database")?;

    let kernel_cfg = KernelConfig {
        workspace_root: config.workspace_root.clone(),
        default_runtime: config.default_runtime.clone(),
        default_limits: config.default_limits,
        isolation: config.isolation.clone(),
        audit: config.audit.clone(),
    };

    let runtime = ProcessSandboxRuntime::new(kernel_cfg.isolation.clone())
        .context("initializing sandbox runtime")?;

    let kernel = CaveKernel::new(db.clone(), runtime, kernel_cfg);
    let auth = Arc::new(AuthService::new(
        db.clone(),
        config.rotation_webhook_secret.clone(),
    ));
    let state = Arc::new(AppState { kernel, db, auth });

    let app = build_router(state.clone()).layer(TraceLayer::new_for_http());

    let listener = tokio::net::TcpListener::bind(config.listen_addr)
        .await
        .context("failed to bind listen socket")?;

    info!(addr = %config.listen_addr, "cave-daemon listening");
    axum::serve(listener, app)
        .await
        .context("HTTP server exited")?;
    Ok(())
}

fn initialize_tracing() {
    let filter = EnvFilter::try_from_default_env().unwrap_or_else(|_| EnvFilter::new("info"));
    let (sampling_rate, warning) = read_sampling_rate();

    if sampling_rate >= 1.0 {
        tracing_subscriber::registry()
            .with(filter)
            .with(tracing_subscriber::fmt::layer())
            .init();
    } else {
        let rate = sampling_rate;
        let sampling_filter = filter_fn(move |metadata| {
            if metadata.is_event() {
                rand::thread_rng().gen_bool(rate)
            } else {
                true
            }
        });

        tracing_subscriber::registry()
            .with(filter)
            .with(tracing_subscriber::fmt::layer().with_filter(sampling_filter))
            .init();
    }

    if let Some(message) = warning {
        warn!("{message}");
    }

    info!(sampling_rate, "telemetry sampling configured");
}

fn read_sampling_rate() -> (f64, Option<String>) {
    let raw = env::var("CAVE_OTEL_SAMPLING_RATE").ok();
    parse_sampling_rate(raw.as_deref())
}

fn parse_sampling_rate(raw: Option<&str>) -> (f64, Option<String>) {
    match raw {
        None => (1.0, None),
        Some(value) => {
            let trimmed = value.trim();
            if trimmed.is_empty() {
                return (
                    1.0,
                    Some("CAVE_OTEL_SAMPLING_RATE is empty; defaulting to 1.0".to_string()),
                );
            }

            match trimmed.parse::<f64>() {
                Ok(parsed) => {
                    if (0.0..=1.0).contains(&parsed) {
                        (parsed, None)
                    } else {
                        let clamped = parsed.clamp(0.0, 1.0);
                        (
                            clamped,
                            Some(format!(
                                "CAVE_OTEL_SAMPLING_RATE={} outside 0.0..=1.0; clamped to {}",
                                trimmed, clamped
                            )),
                        )
                    }
                }
                Err(_) => (
                    1.0,
                    Some(format!(
                        "CAVE_OTEL_SAMPLING_RATE='{}' is not a valid float; defaulting to 1.0",
                        trimmed
                    )),
                ),
            }
        }
    }
}

fn build_router(state: Arc<AppState>) -> Router {
    Router::new()
        .route("/healthz", get(healthz))
        .route("/metrics", get(metrics))
        .route(
            "/api/v1/sandboxes",
            post(create_sandbox).get(list_sandboxes),
        )
        .route("/api/v1/sandboxes/:id/start", post(start_sandbox))
        .route("/api/v1/sandboxes/:id/exec", post(exec_sandbox))
        .route("/api/v1/sandboxes/:id/stop", post(stop_sandbox))
        .route("/api/v1/sandboxes/:id/status", get(get_sandbox))
        .route("/api/v1/sandboxes/:id/executions", get(list_executions))
        .route("/api/v1/sandboxes/:id", delete(delete_sandbox))
        .route("/api/v1/auth/keys", post(issue_key).get(list_keys))
        .route("/api/v1/auth/keys/rotate", post(rotate_key))
        .route("/api/v1/auth/keys/rotated", post(verify_rotation_webhook))
        .route("/api/v1/auth/keys/:id", delete(revoke_key))
        .with_state(state)
}

#[derive(Clone)]
struct AppState {
    kernel: CaveKernel<ProcessSandboxRuntime>,
    db: Database,
    auth: Arc<AuthService>,
}

#[derive(Debug, Clone)]
struct AppConfig {
    listen_addr: SocketAddr,
    db_url: String,
    workspace_root: PathBuf,
    default_runtime: String,
    default_limits: ResourceLimits,
    isolation: IsolationSettings,
    audit: AuditConfig,
    rotation_webhook_secret: Option<Vec<u8>>,
}

impl AppConfig {
    fn from_env() -> Result<Self> {
        let listen_addr = env::var("CAVE_API_ADDR")
            .unwrap_or_else(|_| "127.0.0.1:8080".to_string())
            .parse()
            .context("invalid CAVE_API_ADDR")?;

        let db_url = match env::var("BKG_DB_DSN") {
            Ok(url) => url,
            Err(_) => {
                let path = env::var("BKG_DB_PATH").unwrap_or_else(|_| "./bkg.db".to_string());
                format!("sqlite://{}", path)
            }
        };

        let workspace_root = env::var("CAVE_WORKSPACE_ROOT")
            .map(PathBuf::from)
            .unwrap_or_else(|_| PathBuf::from("./.cave_workspaces"));

        let default_runtime = env::var("CAVE_RUNTIME_DEFAULT").unwrap_or_else(|_| "process".into());

        let base_limits = ResourceLimits::default();
        let default_limits = ResourceLimits {
            cpu_limit_millis: env::var("CAVE_DEFAULT_CPU_MILLIS")
                .ok()
                .and_then(|v| v.parse().ok())
                .unwrap_or(base_limits.cpu_limit_millis),
            memory_limit_bytes: env::var("CAVE_DEFAULT_MEMORY_MIB")
                .ok()
                .and_then(|v| v.parse::<u64>().ok())
                .map(mi_bytes)
                .unwrap_or(base_limits.memory_limit_bytes),
            disk_limit_bytes: env::var("CAVE_DEFAULT_DISK_MIB")
                .ok()
                .and_then(|v| v.parse::<u64>().ok())
                .map(mi_bytes)
                .unwrap_or(base_limits.disk_limit_bytes),
            timeout_seconds: env::var("CAVE_DEFAULT_TIMEOUT_SECONDS")
                .ok()
                .and_then(|v| v.parse().ok())
                .unwrap_or(base_limits.timeout_seconds),
        };

        let mut isolation = IsolationSettings::default();

        if matches!(bool_env("CAVE_DISABLE_ISOLATION"), Some(true)) {
            isolation.enable_namespaces = false;
            isolation.enable_cgroups = false;
        }

        if let Some(value) = bool_env("CAVE_DISABLE_NAMESPACES") {
            if value {
                isolation.enable_namespaces = false;
            }
        }

        if let Some(value) = bool_env("CAVE_ENABLE_NAMESPACES") {
            if value {
                isolation.enable_namespaces = true;
            }
        }

        if let Some(value) = bool_env("CAVE_DISABLE_CGROUPS") {
            if value {
                isolation.enable_cgroups = false;
            }
        }

        if let Some(value) = bool_env("CAVE_ENABLE_CGROUPS") {
            if value {
                isolation.enable_cgroups = true;
            }
        }

        if matches!(bool_env("CAVE_ISOLATION_NO_FALLBACK"), Some(true)) {
            isolation.fallback_to_plain = false;
        }

        if let Ok(path) = env::var("CAVE_BWRAP_PATH") {
            if !path.is_empty() {
                isolation.bubblewrap_path = Some(PathBuf::from(path));
            }
        }

        if let Ok(path) = env::var("CAVE_CGROUP_ROOT") {
            if !path.is_empty() {
                isolation.cgroup_root = Some(PathBuf::from(path));
            }
        }

        let audit_enabled = match bool_env("CAVE_AUDIT_LOG_ENABLED") {
            Some(value) => value,
            None => !matches!(bool_env("CAVE_AUDIT_LOG_DISABLED"), Some(true)),
        };
        let audit_log_path = env::var("CAVE_AUDIT_LOG_PATH")
            .map(PathBuf::from)
            .unwrap_or_else(|_| PathBuf::from("./logs/audit.jsonl"));
        let audit_hmac_key = match env::var("CAVE_AUDIT_LOG_HMAC_KEY") {
            Ok(value) => {
                let trimmed = value.trim();
                if trimmed.is_empty() {
                    None
                } else {
                    Some(
                        STANDARD
                            .decode(trimmed)
                            .context("invalid base64 in CAVE_AUDIT_LOG_HMAC_KEY")?,
                    )
                }
            }
            Err(_) => None,
        };
        let audit = AuditConfig {
            enabled: audit_enabled,
            log_path: audit_log_path,
            hmac_key: audit_hmac_key,
        };

        let rotation_webhook_secret = match env::var("CAVE_ROTATION_WEBHOOK_SECRET") {
            Ok(value) => {
                let trimmed = value.trim();
                if trimmed.is_empty() {
                    None
                } else {
                    Some(
                        STANDARD
                            .decode(trimmed)
                            .context("invalid base64 in CAVE_ROTATION_WEBHOOK_SECRET")?,
                    )
                }
            }
            Err(_) => None,
        };

        Ok(Self {
            listen_addr,
            db_url,
            workspace_root,
            default_runtime,
            default_limits,
            isolation,
            audit,
            rotation_webhook_secret,
        })
    }
}

async fn healthz() -> StatusCode {
    StatusCode::OK
}

async fn metrics() -> impl IntoResponse {
    (
        StatusCode::OK,
        "# metrics placeholder\nbkg_cave_daemon_up 1\n",
    )
}

async fn create_sandbox(
    State(state): State<Arc<AppState>>,
    headers: HeaderMap,
    Json(payload): Json<CreateSandboxBody>,
) -> Result<Json<SandboxResponse>, ApiError> {
    let token = require_bearer(&headers)?;
    state
        .auth
        .authorize(token, ScopeRequirement::Namespace(&payload.namespace))
        .await
        .map_err(ApiError::from)?;

    let limits = payload
        .limits
        .map(|l| l.into_limits(state.kernel.config().default_limits))
        .unwrap_or_else(|| state.kernel.config().default_limits);

    let mut request = CreateSandboxRequest::new(payload.namespace, payload.name);
    request.runtime = payload.runtime;
    request.resource_limits = Some(limits);

    let record = state
        .kernel
        .create_sandbox(request)
        .await
        .map_err(ApiError::from)?;
    Ok(Json(SandboxResponse::from(record)))
}

async fn list_sandboxes(
    State(state): State<Arc<AppState>>,
    headers: HeaderMap,
    Query(query): Query<SandboxListQuery>,
) -> Result<Json<Vec<SandboxResponse>>, ApiError> {
    let namespace = query
        .namespace
        .ok_or_else(|| ApiError::bad_request("namespace query parameter is required"))?;

    state
        .auth
        .authorize(
            require_bearer(&headers)?,
            ScopeRequirement::Namespace(&namespace),
        )
        .await
        .map_err(ApiError::from)?;

    let records = state
        .db
        .list_sandboxes(&namespace)
        .await
        .map_err(ApiError::internal)?;

    Ok(Json(
        records.into_iter().map(SandboxResponse::from).collect(),
    ))
}

async fn get_sandbox(
    State(state): State<Arc<AppState>>,
    headers: HeaderMap,
    Path(id): Path<Uuid>,
) -> Result<Json<SandboxResponse>, ApiError> {
    let record = state.kernel.get_sandbox(id).await.map_err(ApiError::from)?;

    state
        .auth
        .authorize(
            require_bearer(&headers)?,
            ScopeRequirement::Namespace(&record.namespace),
        )
        .await
        .map_err(ApiError::from)?;

    Ok(Json(SandboxResponse::from(record)))
}

async fn start_sandbox(
    State(state): State<Arc<AppState>>,
    headers: HeaderMap,
    Path(id): Path<Uuid>,
) -> Result<Json<SandboxResponse>, ApiError> {
    let meta = state.kernel.get_sandbox(id).await.map_err(ApiError::from)?;
    state
        .auth
        .authorize(
            require_bearer(&headers)?,
            ScopeRequirement::Namespace(&meta.namespace),
        )
        .await
        .map_err(ApiError::from)?;

    let record = state
        .kernel
        .start_sandbox(id)
        .await
        .map_err(ApiError::from)?;
    Ok(Json(SandboxResponse::from(record)))
}

async fn exec_sandbox(
    State(state): State<Arc<AppState>>,
    headers: HeaderMap,
    Path(id): Path<Uuid>,
    Json(payload): Json<ExecBody>,
) -> Result<Json<ExecResponse>, ApiError> {
    let meta = state.kernel.get_sandbox(id).await.map_err(ApiError::from)?;
    state
        .auth
        .authorize(
            require_bearer(&headers)?,
            ScopeRequirement::Namespace(&meta.namespace),
        )
        .await
        .map_err(ApiError::from)?;

    let request = ExecRequest {
        command: payload.command,
        args: payload.args.unwrap_or_default(),
        stdin: payload.stdin,
        timeout: payload.timeout_ms.map(Duration::from_millis),
    };

    let outcome = state
        .kernel
        .exec(id, request)
        .await
        .map_err(ApiError::from)?;
    Ok(Json(ExecResponse::from(outcome)))
}

async fn stop_sandbox(
    State(state): State<Arc<AppState>>,
    headers: HeaderMap,
    Path(id): Path<Uuid>,
) -> Result<StatusCode, ApiError> {
    let meta = state.kernel.get_sandbox(id).await.map_err(ApiError::from)?;
    state
        .auth
        .authorize(
            require_bearer(&headers)?,
            ScopeRequirement::Namespace(&meta.namespace),
        )
        .await
        .map_err(ApiError::from)?;

    state
        .kernel
        .stop_sandbox(id)
        .await
        .map_err(ApiError::from)?;
    Ok(StatusCode::NO_CONTENT)
}

async fn delete_sandbox(
    State(state): State<Arc<AppState>>,
    headers: HeaderMap,
    Path(id): Path<Uuid>,
) -> Result<StatusCode, ApiError> {
    let meta = state.kernel.get_sandbox(id).await.map_err(ApiError::from)?;
    state
        .auth
        .authorize(
            require_bearer(&headers)?,
            ScopeRequirement::Namespace(&meta.namespace),
        )
        .await
        .map_err(ApiError::from)?;

    state
        .kernel
        .delete_sandbox(id)
        .await
        .map_err(ApiError::from)?;
    Ok(StatusCode::NO_CONTENT)
}

async fn list_executions(
    State(state): State<Arc<AppState>>,
    headers: HeaderMap,
    Path(id): Path<Uuid>,
    Query(query): Query<ExecutionQuery>,
) -> Result<Json<Vec<ExecutionResponse>>, ApiError> {
    let limit = query.limit.unwrap_or(20).min(100);
    let meta = state.kernel.get_sandbox(id).await.map_err(ApiError::from)?;
    state
        .auth
        .authorize(
            require_bearer(&headers)?,
            ScopeRequirement::Namespace(&meta.namespace),
        )
        .await
        .map_err(ApiError::from)?;

    let executions = state
        .kernel
        .recent_executions(id, limit)
        .await
        .map_err(ApiError::from)?;

    Ok(Json(
        executions
            .into_iter()
            .map(ExecutionResponse::from)
            .collect(),
    ))
}

async fn issue_key(
    State(state): State<Arc<AppState>>,
    headers: HeaderMap,
    Json(payload): Json<CreateKeyBody>,
) -> Result<Json<IssuedKeyResponse>, ApiError> {
    let maybe_token = bearer_optional(&headers)?;
    if state.auth.has_keys().await.map_err(ApiError::internal)? {
        let token = maybe_token
            .ok_or_else(|| ApiError::unauthorized("missing Authorization bearer token"))?;
        state
            .auth
            .authorize(token, ScopeRequirement::Admin)
            .await
            .map_err(ApiError::from)?;
    }

    let scope = match payload.scope {
        CreateKeyScope::Admin => KeyScope::Admin,
        CreateKeyScope::Namespace { namespace } => KeyScope::Namespace { namespace },
    };

    let ttl = payload.ttl_seconds.map(Duration::from_secs);
    let issued = state
        .auth
        .issue_key(scope, payload.rate_limit.unwrap_or(100), ttl)
        .await
        .map_err(ApiError::internal)?;

    Ok(Json(IssuedKeyResponse {
        token: issued.token,
        info: issued.info,
    }))
}

async fn list_keys(
    State(state): State<Arc<AppState>>,
    headers: HeaderMap,
) -> Result<Json<Vec<KeyInfo>>, ApiError> {
    state
        .auth
        .authorize(require_bearer(&headers)?, ScopeRequirement::Admin)
        .await
        .map_err(ApiError::from)?;

    let keys = state.auth.list_keys().await.map_err(ApiError::internal)?;
    Ok(Json(keys))
}

async fn revoke_key(
    State(state): State<Arc<AppState>>,
    headers: HeaderMap,
    Path(id): Path<Uuid>,
) -> Result<StatusCode, ApiError> {
    state
        .auth
        .authorize(require_bearer(&headers)?, ScopeRequirement::Admin)
        .await
        .map_err(ApiError::from)?;

    state.auth.revoke(id).await.map_err(ApiError::from)?;
    Ok(StatusCode::NO_CONTENT)
}

async fn rotate_key(
    State(state): State<Arc<AppState>>,
    headers: HeaderMap,
    Json(payload): Json<RotateKeyBody>,
) -> Result<Json<RotatedKeyResponse>, ApiError> {
    state
        .auth
        .authorize(require_bearer(&headers)?, ScopeRequirement::Admin)
        .await
        .map_err(ApiError::from)?;

    let ttl = payload.ttl_seconds.map(Duration::from_secs);
    let outcome = state
        .auth
        .rotate_key(payload.key_id, payload.rate_limit, ttl)
        .await
        .map_err(ApiError::from)?;

    Ok(Json(RotatedKeyResponse::from(outcome)))
}

async fn verify_rotation_webhook(
    State(state): State<Arc<AppState>>,
    headers: HeaderMap,
    Json(payload): Json<RotationWebhookPayload>,
) -> Result<StatusCode, ApiError> {
    state
        .auth
        .authorize(require_bearer(&headers)?, ScopeRequirement::Admin)
        .await
        .map_err(ApiError::from)?;

    let signature_header = headers
        .get("X-Cave-Webhook-Signature")
        .ok_or_else(|| ApiError::unauthorized("missing X-Cave-Webhook-Signature header"))?;
    let signature = signature_header
        .to_str()
        .map_err(|_| ApiError::unauthorized("invalid webhook signature header encoding"))?
        .trim();

    state
        .auth
        .verify_rotation_signature(&payload, signature)
        .map_err(ApiError::from)?;

    Ok(StatusCode::NO_CONTENT)
}

#[derive(Debug, Deserialize)]
struct CreateSandboxBody {
    namespace: String,
    name: String,
    #[serde(default)]
    runtime: Option<String>,
    #[serde(default)]
    limits: Option<CreateSandboxLimits>,
}

#[derive(Debug, Deserialize)]
struct CreateSandboxLimits {
    #[serde(default)]
    cpu_millis: Option<u32>,
    #[serde(default)]
    memory_mib: Option<u64>,
    #[serde(default)]
    disk_mib: Option<u64>,
    #[serde(default)]
    timeout_seconds: Option<u32>,
}

#[derive(Debug, Deserialize)]
struct CreateKeyBody {
    scope: CreateKeyScope,
    #[serde(default)]
    rate_limit: Option<u32>,
    #[serde(default)]
    ttl_seconds: Option<u64>,
}

#[derive(Debug, Deserialize)]
struct RotateKeyBody {
    key_id: Uuid,
    #[serde(default)]
    rate_limit: Option<u32>,
    #[serde(default)]
    ttl_seconds: Option<u64>,
}

#[derive(Debug, Deserialize)]
#[serde(tag = "type", rename_all = "snake_case")]
enum CreateKeyScope {
    Admin,
    Namespace { namespace: String },
}

#[derive(Debug, Serialize)]
struct IssuedKeyResponse {
    token: String,
    info: KeyInfo,
}

#[derive(Debug, Serialize)]
struct RotatedKeyResponse {
    token: String,
    info: KeyInfo,
    previous: KeyInfo,
    webhook: RotationWebhookResponse,
}

#[derive(Debug, Serialize)]
struct RotationWebhookResponse {
    event_id: Uuid,
    signature: String,
    payload: RotationWebhookPayload,
}

impl From<RotationOutcome> for RotatedKeyResponse {
    fn from(outcome: RotationOutcome) -> Self {
        let RotationOutcome {
            new_key,
            previous,
            webhook,
        } = outcome;
        RotatedKeyResponse {
            token: new_key.token,
            info: new_key.info,
            previous,
            webhook: RotationWebhookResponse {
                event_id: webhook.event_id,
                signature: webhook.signature,
                payload: webhook.payload,
            },
        }
    }
}

impl CreateSandboxLimits {
    fn into_limits(self, defaults: ResourceLimits) -> ResourceLimits {
        ResourceLimits {
            cpu_limit_millis: self.cpu_millis.unwrap_or(defaults.cpu_limit_millis),
            memory_limit_bytes: self
                .memory_mib
                .map(mi_bytes)
                .unwrap_or(defaults.memory_limit_bytes),
            disk_limit_bytes: self
                .disk_mib
                .map(mi_bytes)
                .unwrap_or(defaults.disk_limit_bytes),
            timeout_seconds: self.timeout_seconds.unwrap_or(defaults.timeout_seconds),
        }
    }
}

#[derive(Debug, Deserialize)]
struct SandboxListQuery {
    namespace: Option<String>,
}

#[derive(Debug, Deserialize)]
struct ExecutionQuery {
    limit: Option<u32>,
}

#[derive(Debug, Deserialize)]
struct ExecBody {
    command: String,
    #[serde(default)]
    args: Option<Vec<String>>,
    #[serde(default)]
    stdin: Option<String>,
    #[serde(default)]
    timeout_ms: Option<u64>,
}

#[derive(Debug, Serialize, Deserialize)]
struct SandboxResponse {
    id: Uuid,
    namespace: String,
    name: String,
    runtime: String,
    status: String,
    limits: SandboxLimits,
    created_at: String,
    updated_at: String,
    last_started_at: Option<String>,
    last_stopped_at: Option<String>,
}

impl From<SandboxRecord> for SandboxResponse {
    fn from(record: SandboxRecord) -> Self {
        let limits = SandboxLimits::from(record.limits());
        let status = record.status.as_str().to_string();
        let created_at = record.created_at.to_rfc3339();
        let updated_at = record.updated_at.to_rfc3339();
        let last_started_at = record.last_started_at.map(|ts| ts.to_rfc3339());
        let last_stopped_at = record.last_stopped_at.map(|ts| ts.to_rfc3339());

        Self {
            id: record.id,
            namespace: record.namespace,
            name: record.name,
            runtime: record.runtime,
            status,
            limits,
            created_at,
            updated_at,
            last_started_at,
            last_stopped_at,
        }
    }
}

#[derive(Debug, Serialize, Deserialize)]
struct SandboxLimits {
    cpu_millis: u32,
    memory_mib: u64,
    disk_mib: u64,
    timeout_seconds: u32,
}

impl From<ResourceLimits> for SandboxLimits {
    fn from(limits: ResourceLimits) -> Self {
        Self {
            cpu_millis: limits.cpu_limit_millis,
            memory_mib: bytes_to_mib(limits.memory_limit_bytes),
            disk_mib: bytes_to_mib(limits.disk_limit_bytes),
            timeout_seconds: limits.timeout_seconds,
        }
    }
}

#[derive(Debug, Serialize, Deserialize)]
struct ExecResponse {
    exit_code: Option<i32>,
    stdout: Option<String>,
    stderr: Option<String>,
    duration_ms: u64,
    timed_out: bool,
}

impl From<ExecOutcome> for ExecResponse {
    fn from(outcome: ExecOutcome) -> Self {
        let ExecOutcome {
            exit_code,
            stdout,
            stderr,
            duration,
            timed_out,
        } = outcome;

        Self {
            exit_code,
            stdout,
            stderr,
            duration_ms: duration.as_millis() as u64,
            timed_out,
        }
    }
}

#[derive(Debug, Serialize, Deserialize)]
struct ExecutionResponse {
    command: String,
    args: Vec<String>,
    executed_at: String,
    exit_code: Option<i32>,
    stdout: Option<String>,
    stderr: Option<String>,
    duration_ms: u64,
    timed_out: bool,
}

impl From<ExecutionRecord> for ExecutionResponse {
    fn from(record: ExecutionRecord) -> Self {
        Self {
            command: record.command,
            args: record.args,
            executed_at: record.executed_at.to_rfc3339(),
            exit_code: record.exit_code,
            stdout: record.stdout,
            stderr: record.stderr,
            duration_ms: record.duration_ms,
            timed_out: record.timed_out,
        }
    }
}

#[derive(Debug)]
struct ApiError {
    status: StatusCode,
    message: String,
}

impl ApiError {
    fn new(status: StatusCode, message: impl Into<String>) -> Self {
        Self {
            status,
            message: message.into(),
        }
    }

    fn bad_request(message: impl Into<String>) -> Self {
        Self::new(StatusCode::BAD_REQUEST, message)
    }

    fn internal<E: std::fmt::Display>(err: E) -> Self {
        Self::new(StatusCode::INTERNAL_SERVER_ERROR, err.to_string())
    }

    fn unauthorized(message: impl Into<String>) -> Self {
        Self::new(StatusCode::UNAUTHORIZED, message)
    }
}

impl From<KernelError> for ApiError {
    fn from(err: KernelError) -> Self {
        match err {
            KernelError::Sandbox(inner) => match inner {
                bkg_db::SandboxError::DuplicateSandbox(namespace, name) => ApiError::new(
                    StatusCode::CONFLICT,
                    format!(
                        "sandbox '{}' already exists in namespace '{}'",
                        name, namespace
                    ),
                ),
                bkg_db::SandboxError::NotFound(id) => {
                    ApiError::new(StatusCode::NOT_FOUND, format!("sandbox {} not found", id))
                }
            },
            KernelError::NotFound(id) => {
                ApiError::new(StatusCode::NOT_FOUND, format!("sandbox {} not found", id))
            }
            KernelError::AlreadyRunning(id) => ApiError::new(
                StatusCode::CONFLICT,
                format!("sandbox {} is already running", id),
            ),
            KernelError::NotRunning(id) => ApiError::new(
                StatusCode::CONFLICT,
                format!("sandbox {} is not running", id),
            ),
            KernelError::Runtime(err) => ApiError::internal(err),
            KernelError::Storage(err) => ApiError::internal(err),
            KernelError::Io(path, err) => {
                ApiError::internal(format!("{} ({})", path.display(), err))
            }
        }
    }
}

impl From<AuthError> for ApiError {
    fn from(err: AuthError) -> Self {
        match err {
            AuthError::InvalidToken => ApiError::unauthorized("invalid API key"),
            AuthError::Unauthorized => ApiError::new(
                StatusCode::FORBIDDEN,
                "insufficient permissions for requested scope",
            ),
            AuthError::NotFound => ApiError::new(StatusCode::NOT_FOUND, "key not found"),
            AuthError::WebhookNotConfigured => ApiError::new(
                StatusCode::SERVICE_UNAVAILABLE,
                "rotation webhook secret is not configured",
            ),
            AuthError::InvalidSignature => ApiError::unauthorized("invalid webhook signature"),
            AuthError::Internal(message) => ApiError::internal(message),
        }
    }
}

impl IntoResponse for ApiError {
    fn into_response(self) -> Response {
        error!(status = %self.status, message = %self.message, "api error");
        let body = Json(ErrorBody {
            error: self.message,
        });
        (self.status, body).into_response()
    }
}

#[derive(Debug, Serialize)]
struct ErrorBody {
    error: String,
}

fn mi_bytes(value: u64) -> u64 {
    value * 1024 * 1024
}

fn bytes_to_mib(bytes: u64) -> u64 {
    bytes / (1024 * 1024)
}

fn require_bearer(headers: &HeaderMap) -> Result<&str, ApiError> {
    bearer_optional(headers)?
        .ok_or_else(|| ApiError::unauthorized("missing Authorization bearer token"))
}

fn bearer_optional(headers: &HeaderMap) -> Result<Option<&str>, ApiError> {
    if let Some(value) = headers.get(header::AUTHORIZATION) {
        let header_value = value
            .to_str()
            .map_err(|_| ApiError::unauthorized("invalid Authorization header encoding"))?;
        if let Some(token) = header_value.strip_prefix("Bearer ") {
            Ok(Some(token.trim()))
        } else {
            Err(ApiError::unauthorized(
                "Authorization header must be a Bearer token",
            ))
        }
    } else {
        Ok(None)
    }
}

fn bool_env(key: &str) -> Option<bool> {
    env::var(key)
        .ok()
        .and_then(|value| match value.to_ascii_lowercase().as_str() {
            "1" | "true" | "yes" | "on" => Some(true),
            "0" | "false" | "no" | "off" => Some(false),
            _ => None,
        })
}

#[cfg(test)]
mod tests {
    use super::auth::{AuthService, KeyScope};
    use super::*;
    use axum::body::{to_bytes, Body};
    use axum::http::{Request, StatusCode};
    use serde_json::json;
    use tempfile::TempDir;
    use tower::Service;

    use std::sync::Arc;

    async fn setup_test_app() -> (Arc<AppState>, Router, TempDir) {
        let temp = TempDir::new().expect("tempdir");
        let db_path = temp.path().join(format!("db-{}.sqlite", Uuid::new_v4()));
        let db_url = format!("sqlite://{}", db_path.display());
        let db = Database::connect(&db_url).await.expect("db");

        let isolation = IsolationSettings {
            enable_namespaces: false,
            enable_cgroups: false,
            bubblewrap_path: None,
            cgroup_root: None,
            ..IsolationSettings::default()
        };

        let audit = AuditConfig {
            enabled: false,
            log_path: temp.path().join("audit.jsonl"),
            hmac_key: None,
        };

        let kernel_cfg = KernelConfig {
            workspace_root: temp.path().join("workspaces"),
            default_runtime: "process".to_string(),
            default_limits: ResourceLimits::default(),
            isolation: isolation.clone(),
            audit,
        };

        let runtime = ProcessSandboxRuntime::new(isolation).expect("runtime");
        let kernel = CaveKernel::new(db.clone(), runtime, kernel_cfg);
        let auth = Arc::new(AuthService::new(
            db.clone(),
            Some(b"rotation-secret".to_vec()),
        ));
        let state = Arc::new(AppState {
            kernel,
            db: db.clone(),
            auth,
        });
        let router = build_router(state.clone());
        (state, router, temp)
    }

    #[test]
    fn limit_conversion_roundtrip() {
        let defaults = ResourceLimits::default();
        let limits = CreateSandboxLimits {
            cpu_millis: Some(750),
            memory_mib: Some(1024),
            disk_mib: Some(1024),
            timeout_seconds: Some(90),
        };

        let converted = limits.into_limits(defaults);
        assert_eq!(converted.cpu_limit_millis, 750);
        assert_eq!(converted.memory_limit_bytes, mi_bytes(1024));
        assert_eq!(converted.disk_limit_bytes, mi_bytes(1024));
        assert_eq!(converted.timeout_seconds, 90);
    }

    #[test]
    fn parse_sampling_rate_defaults_to_one() {
        let (rate, warning) = parse_sampling_rate(None);
        assert_eq!(rate, 1.0);
        assert!(warning.is_none());

        let (rate, warning) = parse_sampling_rate(Some("not-a-number"));
        assert_eq!(rate, 1.0);
        assert!(warning
            .unwrap()
            .contains("CAVE_OTEL_SAMPLING_RATE='not-a-number'"));
    }

    #[test]
    fn parse_sampling_rate_clamps_out_of_range() {
        let (rate, warning) = parse_sampling_rate(Some("1.5"));
        assert_eq!(rate, 1.0);
        assert!(warning
            .unwrap()
            .contains("CAVE_OTEL_SAMPLING_RATE=1.5 outside"));

        let (rate, warning) = parse_sampling_rate(Some("-0.3"));
        assert_eq!(rate, 0.0);
        assert!(warning
            .unwrap()
            .contains("CAVE_OTEL_SAMPLING_RATE=-0.3 outside"));
    }

    #[tokio::test]
    async fn rotate_key_succeeds_and_enqueues_event() {
        let (state, router, _tmp) = setup_test_app().await;
        let admin = state
            .auth
            .issue_key(KeyScope::Admin, 1000, None)
            .await
            .expect("admin key");
        let original = state
            .auth
            .issue_key(
                KeyScope::Namespace {
                    namespace: "team-alpha".into(),
                },
                120,
                None,
            )
            .await
            .expect("namespace key");

        let request = Request::builder()
            .method("POST")
            .uri("/api/v1/auth/keys/rotate")
            .header("content-type", "application/json")
            .header("authorization", format!("Bearer {}", admin.token))
            .body(Body::from(
                serde_json::to_vec(&json!({"key_id": original.info.id})).unwrap(),
            ))
            .expect("request");

        let mut svc = router.clone();
        let response = svc.call(request).await.expect("response");
        assert_eq!(response.status(), StatusCode::OK);
        let body_bytes = to_bytes(response.into_body(), usize::MAX)
            .await
            .expect("body");
        let body_json: serde_json::Value = serde_json::from_slice(&body_bytes).unwrap();
        let rotated_from = body_json["info"]["rotated_from"].as_str().unwrap();
        assert_eq!(rotated_from, original.info.id.to_string());

        let old_authorization = state
            .auth
            .authorize(&original.token, ScopeRequirement::Namespace("team-alpha"))
            .await;
        assert!(matches!(old_authorization, Err(AuthError::InvalidToken)));

        let events = state.db.list_key_rotation_events().await.expect("events");
        assert_eq!(events.len(), 1);
        let new_key_id = Uuid::parse_str(body_json["info"]["id"].as_str().unwrap()).unwrap();
        assert_eq!(events[0].new_key_id, new_key_id);
        assert_eq!(events[0].previous_key_id, original.info.id);
        assert!(!body_json["webhook"]["signature"]
            .as_str()
            .unwrap()
            .is_empty());
    }

    #[tokio::test]
    async fn rotate_key_rejects_namespace_scope() {
        let (state, router, _tmp) = setup_test_app().await;
        let namespace = state
            .auth
            .issue_key(
                KeyScope::Namespace {
                    namespace: "team-beta".into(),
                },
                100,
                None,
            )
            .await
            .expect("namespace key");

        let request = Request::builder()
            .method("POST")
            .uri("/api/v1/auth/keys/rotate")
            .header("content-type", "application/json")
            .header("authorization", format!("Bearer {}", namespace.token))
            .body(Body::from(
                serde_json::to_vec(&json!({"key_id": namespace.info.id})).unwrap(),
            ))
            .expect("request");

        let mut svc = router.clone();
        let response = svc.call(request).await.expect("response");
        assert_eq!(response.status(), StatusCode::FORBIDDEN);
    }

    #[tokio::test]
    async fn webhook_verification_checks_signature() {
        let (state, router, _tmp) = setup_test_app().await;
        let admin = state
            .auth
            .issue_key(KeyScope::Admin, 1000, None)
            .await
            .expect("admin");
        let original = state
            .auth
            .issue_key(
                KeyScope::Namespace {
                    namespace: "team-gamma".into(),
                },
                200,
                None,
            )
            .await
            .expect("namespace");

        let outcome = state
            .auth
            .rotate_key(original.info.id, None, None)
            .await
            .expect("rotate");
        let payload_json = serde_json::to_vec(&outcome.webhook.payload).unwrap();

        let valid_request = Request::builder()
            .method("POST")
            .uri("/api/v1/auth/keys/rotated")
            .header("content-type", "application/json")
            .header("authorization", format!("Bearer {}", admin.token))
            .header(
                "X-Cave-Webhook-Signature",
                outcome.webhook.signature.clone(),
            )
            .body(Body::from(payload_json.clone()))
            .expect("request");

        let mut svc = router.clone();
        let valid_response = svc.call(valid_request).await.expect("response");
        assert_eq!(valid_response.status(), StatusCode::NO_CONTENT);

        let invalid_request = Request::builder()
            .method("POST")
            .uri("/api/v1/auth/keys/rotated")
            .header("content-type", "application/json")
            .header("authorization", format!("Bearer {}", admin.token))
            .header("X-Cave-Webhook-Signature", "bogus")
            .body(Body::from(payload_json))
            .expect("request");

        let mut svc = router.clone();
        let invalid_response = svc.call(invalid_request).await.expect("response");
        assert_eq!(invalid_response.status(), StatusCode::UNAUTHORIZED);
    }
>>>>>>> 1d7e1738
}<|MERGE_RESOLUTION|>--- conflicted
+++ resolved
@@ -1,10 +1,3 @@
-<<<<<<< HEAD
-use cave_daemon::server;
-
-#[tokio::main]
-async fn main() -> anyhow::Result<()> {
-    server::run().await
-=======
 use std::{env, net::SocketAddr, path::PathBuf, sync::Arc, time::Duration};
 
 mod auth;
@@ -1288,5 +1281,4 @@
         let invalid_response = svc.call(invalid_request).await.expect("response");
         assert_eq!(invalid_response.status(), StatusCode::UNAUTHORIZED);
     }
->>>>>>> 1d7e1738
 }