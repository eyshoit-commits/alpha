use std::{env, net::SocketAddr, path::PathBuf, sync::Arc, time::Duration};

mod auth;

use anyhow::{Context, Result};
use auth::{AuthError, AuthService, KeyInfo, KeyScope, ScopeRequirement};
use axum::{
    extract::{Path, Query, State},
    http::{header, HeaderMap, StatusCode},
    response::{IntoResponse, Response},
    routing::{delete, get, post},
    Json, Router,
};
use base64::{engine::general_purpose::STANDARD, Engine as _};
<<<<<<< HEAD
#[cfg(test)]
use bkg_db::SandboxStatus;
=======
>>>>>>> 912a4e77
use bkg_db::{Database, ExecutionRecord, ResourceLimits, SandboxRecord};
use cave_kernel::{
    AuditConfig, CaveKernel, CreateSandboxRequest, ExecOutcome, ExecRequest, IsolationSettings,
    KernelConfig, KernelError, ProcessSandboxRuntime,
};
use rand::Rng;
use serde::{Deserialize, Serialize};
use tower_http::trace::TraceLayer;
use tracing::{error, info, warn};
use tracing_subscriber::{
    filter::filter_fn, layer::SubscriberExt, util::SubscriberInitExt, EnvFilter, Layer,
};
use uuid::Uuid;

#[tokio::main]
async fn main() -> Result<()> {
    initialize_tracing();

    let config = AppConfig::from_env()?;

    let db = Database::connect(&config.db_url)
        .await
        .context("failed to open database")?;

    let kernel_cfg = KernelConfig {
        workspace_root: config.workspace_root.clone(),
        default_runtime: config.default_runtime.clone(),
        default_limits: config.default_limits,
        isolation: config.isolation.clone(),
        audit: config.audit.clone(),
    };

    let runtime = ProcessSandboxRuntime::new(kernel_cfg.isolation.clone())
        .context("initializing sandbox runtime")?;

    let kernel = CaveKernel::new(db.clone(), runtime, kernel_cfg);
    let auth = Arc::new(AuthService::new(db.clone()));
    let state = Arc::new(AppState { kernel, db, auth });

    let app = build_router(state.clone()).layer(TraceLayer::new_for_http());

    let listener = tokio::net::TcpListener::bind(config.listen_addr)
        .await
        .context("failed to bind listen socket")?;

    info!(addr = %config.listen_addr, "cave-daemon listening");
    axum::serve(listener, app)
        .await
        .context("HTTP server exited")?;
    Ok(())
}

fn initialize_tracing() {
    let filter = EnvFilter::try_from_default_env().unwrap_or_else(|_| EnvFilter::new("info"));
    let (sampling_rate, warning) = read_sampling_rate();

    if sampling_rate >= 1.0 {
        tracing_subscriber::registry()
            .with(filter)
            .with(tracing_subscriber::fmt::layer())
            .init();
    } else {
        let rate = sampling_rate;
        let sampling_filter = filter_fn(move |metadata| {
            if metadata.is_event() {
                rand::thread_rng().gen_bool(rate)
            } else {
                true
            }
        });

        tracing_subscriber::registry()
            .with(filter)
            .with(tracing_subscriber::fmt::layer().with_filter(sampling_filter))
            .init();
    }

    if let Some(message) = warning {
        warn!("{message}");
    }

    info!(sampling_rate, "telemetry sampling configured");
}

fn read_sampling_rate() -> (f64, Option<String>) {
    let raw = env::var("CAVE_OTEL_SAMPLING_RATE").ok();
    parse_sampling_rate(raw.as_deref())
}

fn parse_sampling_rate(raw: Option<&str>) -> (f64, Option<String>) {
    match raw {
        None => (1.0, None),
        Some(value) => {
            let trimmed = value.trim();
            if trimmed.is_empty() {
                return (
                    1.0,
                    Some("CAVE_OTEL_SAMPLING_RATE is empty; defaulting to 1.0".to_string()),
                );
            }

            match trimmed.parse::<f64>() {
                Ok(parsed) => {
                    if (0.0..=1.0).contains(&parsed) {
                        (parsed, None)
                    } else {
                        let clamped = parsed.clamp(0.0, 1.0);
                        (
                            clamped,
                            Some(format!(
                                "CAVE_OTEL_SAMPLING_RATE={} outside 0.0..=1.0; clamped to {}",
                                trimmed, clamped
                            )),
                        )
                    }
                }
                Err(_) => (
                    1.0,
                    Some(format!(
                        "CAVE_OTEL_SAMPLING_RATE='{}' is not a valid float; defaulting to 1.0",
                        trimmed
                    )),
                ),
            }
        }
    }
}

fn build_router(state: Arc<AppState>) -> Router {
    Router::new()
        .route("/healthz", get(healthz))
        .route("/metrics", get(metrics))
        .route(
            "/api/v1/sandboxes",
            post(create_sandbox).get(list_sandboxes),
        )
        .route("/api/v1/sandboxes/:id/start", post(start_sandbox))
        .route("/api/v1/sandboxes/:id/exec", post(exec_sandbox))
        .route("/api/v1/sandboxes/:id/stop", post(stop_sandbox))
        .route("/api/v1/sandboxes/:id/status", get(get_sandbox))
        .route("/api/v1/sandboxes/:id/executions", get(list_executions))
        .route("/api/v1/sandboxes/:id", delete(delete_sandbox))
        .route("/api/v1/auth/keys", post(issue_key).get(list_keys))
        .route("/api/v1/auth/keys/:id", delete(revoke_key))
        .with_state(state)
}

#[derive(Clone)]
struct AppState {
    kernel: CaveKernel<ProcessSandboxRuntime>,
    db: Database,
    auth: Arc<AuthService>,
}

#[derive(Debug, Clone)]
struct AppConfig {
    listen_addr: SocketAddr,
    db_url: String,
    workspace_root: PathBuf,
    default_runtime: String,
    default_limits: ResourceLimits,
    isolation: IsolationSettings,
    audit: AuditConfig,
}

impl AppConfig {
    fn from_env() -> Result<Self> {
        let listen_addr = env::var("CAVE_API_ADDR")
            .unwrap_or_else(|_| "127.0.0.1:8080".to_string())
            .parse()
            .context("invalid CAVE_API_ADDR")?;

        let db_url = match env::var("BKG_DB_DSN") {
            Ok(url) => url,
            Err(_) => {
                let path = env::var("BKG_DB_PATH").unwrap_or_else(|_| "./bkg.db".to_string());
                format!("sqlite://{}", path)
            }
        };

        let workspace_root = env::var("CAVE_WORKSPACE_ROOT")
            .map(PathBuf::from)
            .unwrap_or_else(|_| PathBuf::from("./.cave_workspaces"));

        let default_runtime = env::var("CAVE_RUNTIME_DEFAULT").unwrap_or_else(|_| "process".into());

        let base_limits = ResourceLimits::default();
        let default_limits = ResourceLimits {
            cpu_limit_millis: env::var("CAVE_DEFAULT_CPU_MILLIS")
                .ok()
                .and_then(|v| v.parse().ok())
                .unwrap_or(base_limits.cpu_limit_millis),
            memory_limit_bytes: env::var("CAVE_DEFAULT_MEMORY_MIB")
                .ok()
                .and_then(|v| v.parse::<u64>().ok())
                .map(mi_bytes)
                .unwrap_or(base_limits.memory_limit_bytes),
            disk_limit_bytes: env::var("CAVE_DEFAULT_DISK_MIB")
                .ok()
                .and_then(|v| v.parse::<u64>().ok())
                .map(mi_bytes)
                .unwrap_or(base_limits.disk_limit_bytes),
            timeout_seconds: env::var("CAVE_DEFAULT_TIMEOUT_SECONDS")
                .ok()
                .and_then(|v| v.parse().ok())
                .unwrap_or(base_limits.timeout_seconds),
        };

        let mut isolation = IsolationSettings::default();

        if matches!(bool_env("CAVE_DISABLE_ISOLATION"), Some(true)) {
            isolation.enable_namespaces = false;
            isolation.enable_cgroups = false;
        }

        if let Some(value) = bool_env("CAVE_DISABLE_NAMESPACES") {
            if value {
                isolation.enable_namespaces = false;
            }
        }

        if let Some(value) = bool_env("CAVE_ENABLE_NAMESPACES") {
            if value {
                isolation.enable_namespaces = true;
            }
        }

        if let Some(value) = bool_env("CAVE_DISABLE_CGROUPS") {
            if value {
                isolation.enable_cgroups = false;
            }
        }

        if let Some(value) = bool_env("CAVE_ENABLE_CGROUPS") {
            if value {
                isolation.enable_cgroups = true;
            }
        }

        if matches!(bool_env("CAVE_ISOLATION_NO_FALLBACK"), Some(true)) {
            isolation.fallback_to_plain = false;
        }

        if let Ok(path) = env::var("CAVE_BWRAP_PATH") {
            if !path.is_empty() {
                isolation.bubblewrap_path = Some(PathBuf::from(path));
            }
        }

        if let Ok(path) = env::var("CAVE_CGROUP_ROOT") {
            if !path.is_empty() {
                isolation.cgroup_root = Some(PathBuf::from(path));
            }
        }

        let audit_enabled = match bool_env("CAVE_AUDIT_LOG_ENABLED") {
            Some(value) => value,
            None => !matches!(bool_env("CAVE_AUDIT_LOG_DISABLED"), Some(true)),
        };
        let audit_log_path = env::var("CAVE_AUDIT_LOG_PATH")
            .map(PathBuf::from)
            .unwrap_or_else(|_| PathBuf::from("./logs/audit.jsonl"));
        let audit_hmac_key = match env::var("CAVE_AUDIT_LOG_HMAC_KEY") {
            Ok(value) => {
                let trimmed = value.trim();
                if trimmed.is_empty() {
                    None
                } else {
                    Some(
                        STANDARD
                            .decode(trimmed)
                            .context("invalid base64 in CAVE_AUDIT_LOG_HMAC_KEY")?,
                    )
                }
            }
            Err(_) => None,
        };
        let audit = AuditConfig {
            enabled: audit_enabled,
            log_path: audit_log_path,
            hmac_key: audit_hmac_key,
        };

        Ok(Self {
            listen_addr,
            db_url,
            workspace_root,
            default_runtime,
            default_limits,
            isolation,
            audit,
        })
    }
}

async fn healthz() -> StatusCode {
    StatusCode::OK
}

async fn metrics() -> impl IntoResponse {
    (
        StatusCode::OK,
        "# metrics placeholder\nbkg_cave_daemon_up 1\n",
    )
}

async fn create_sandbox(
    State(state): State<Arc<AppState>>,
    headers: HeaderMap,
    Json(payload): Json<CreateSandboxBody>,
) -> Result<Json<SandboxResponse>, ApiError> {
    let token = require_bearer(&headers)?;
    state
        .auth
        .authorize(token, ScopeRequirement::Namespace(&payload.namespace))
        .await
        .map_err(ApiError::from)?;

    let limits = payload
        .limits
        .map(|l| l.into_limits(state.kernel.config().default_limits))
        .unwrap_or_else(|| state.kernel.config().default_limits);

    let mut request = CreateSandboxRequest::new(payload.namespace, payload.name);
    request.runtime = payload.runtime;
    request.resource_limits = Some(limits);

    let record = state
        .kernel
        .create_sandbox(request)
        .await
        .map_err(ApiError::from)?;
    Ok(Json(SandboxResponse::from(record)))
}

async fn list_sandboxes(
    State(state): State<Arc<AppState>>,
    headers: HeaderMap,
    Query(query): Query<SandboxListQuery>,
) -> Result<Json<Vec<SandboxResponse>>, ApiError> {
    let namespace = query
        .namespace
        .ok_or_else(|| ApiError::bad_request("namespace query parameter is required"))?;

    state
        .auth
        .authorize(
            require_bearer(&headers)?,
            ScopeRequirement::Namespace(&namespace),
        )
        .await
        .map_err(ApiError::from)?;

    let records = state
        .db
        .list_sandboxes(&namespace)
        .await
        .map_err(ApiError::internal)?;

    Ok(Json(
        records.into_iter().map(SandboxResponse::from).collect(),
    ))
}

async fn get_sandbox(
    State(state): State<Arc<AppState>>,
    headers: HeaderMap,
    Path(id): Path<Uuid>,
) -> Result<Json<SandboxResponse>, ApiError> {
    let record = state.kernel.get_sandbox(id).await.map_err(ApiError::from)?;

    state
        .auth
        .authorize(
            require_bearer(&headers)?,
            ScopeRequirement::Namespace(&record.namespace),
        )
        .await
        .map_err(ApiError::from)?;

    Ok(Json(SandboxResponse::from(record)))
}

async fn start_sandbox(
    State(state): State<Arc<AppState>>,
    headers: HeaderMap,
    Path(id): Path<Uuid>,
) -> Result<Json<SandboxResponse>, ApiError> {
    let meta = state.kernel.get_sandbox(id).await.map_err(ApiError::from)?;
    state
        .auth
        .authorize(
            require_bearer(&headers)?,
            ScopeRequirement::Namespace(&meta.namespace),
        )
        .await
        .map_err(ApiError::from)?;

    let record = state
        .kernel
        .start_sandbox(id)
        .await
        .map_err(ApiError::from)?;
    Ok(Json(SandboxResponse::from(record)))
}

async fn exec_sandbox(
    State(state): State<Arc<AppState>>,
    headers: HeaderMap,
    Path(id): Path<Uuid>,
    Json(payload): Json<ExecBody>,
) -> Result<Json<ExecResponse>, ApiError> {
    let meta = state.kernel.get_sandbox(id).await.map_err(ApiError::from)?;
    state
        .auth
        .authorize(
            require_bearer(&headers)?,
            ScopeRequirement::Namespace(&meta.namespace),
        )
        .await
        .map_err(ApiError::from)?;

    let request = ExecRequest {
        command: payload.command,
        args: payload.args.unwrap_or_default(),
        stdin: payload.stdin,
        timeout: payload.timeout_ms.map(Duration::from_millis),
    };

    let outcome = state
        .kernel
        .exec(id, request)
        .await
        .map_err(ApiError::from)?;
    Ok(Json(ExecResponse::from(outcome)))
}

async fn stop_sandbox(
    State(state): State<Arc<AppState>>,
    headers: HeaderMap,
    Path(id): Path<Uuid>,
) -> Result<StatusCode, ApiError> {
    let meta = state.kernel.get_sandbox(id).await.map_err(ApiError::from)?;
    state
        .auth
        .authorize(
            require_bearer(&headers)?,
            ScopeRequirement::Namespace(&meta.namespace),
        )
        .await
        .map_err(ApiError::from)?;

    state
        .kernel
        .stop_sandbox(id)
        .await
        .map_err(ApiError::from)?;
    Ok(StatusCode::NO_CONTENT)
}

async fn delete_sandbox(
    State(state): State<Arc<AppState>>,
    headers: HeaderMap,
    Path(id): Path<Uuid>,
) -> Result<StatusCode, ApiError> {
    let meta = state.kernel.get_sandbox(id).await.map_err(ApiError::from)?;
    state
        .auth
        .authorize(
            require_bearer(&headers)?,
            ScopeRequirement::Namespace(&meta.namespace),
        )
        .await
        .map_err(ApiError::from)?;

    state
        .kernel
        .delete_sandbox(id)
        .await
        .map_err(ApiError::from)?;
    Ok(StatusCode::NO_CONTENT)
}

async fn list_executions(
    State(state): State<Arc<AppState>>,
    headers: HeaderMap,
    Path(id): Path<Uuid>,
    Query(query): Query<ExecutionQuery>,
) -> Result<Json<Vec<ExecutionResponse>>, ApiError> {
    let limit = query.limit.unwrap_or(20).min(100);
    let meta = state.kernel.get_sandbox(id).await.map_err(ApiError::from)?;
    state
        .auth
        .authorize(
            require_bearer(&headers)?,
            ScopeRequirement::Namespace(&meta.namespace),
        )
        .await
        .map_err(ApiError::from)?;

    let executions = state
        .kernel
        .recent_executions(id, limit)
        .await
        .map_err(ApiError::from)?;

    Ok(Json(
        executions
            .into_iter()
            .map(ExecutionResponse::from)
            .collect(),
    ))
}

async fn issue_key(
    State(state): State<Arc<AppState>>,
    headers: HeaderMap,
    Json(payload): Json<CreateKeyBody>,
) -> Result<Json<IssuedKeyResponse>, ApiError> {
    let maybe_token = bearer_optional(&headers)?;
    if state.auth.has_keys().await.map_err(ApiError::internal)? {
        let token = maybe_token
            .ok_or_else(|| ApiError::unauthorized("missing Authorization bearer token"))?;
        state
            .auth
            .authorize(token, ScopeRequirement::Admin)
            .await
            .map_err(ApiError::from)?;
    }

    let scope = match payload.scope {
        CreateKeyScope::Admin => KeyScope::Admin,
        CreateKeyScope::Namespace { namespace } => KeyScope::Namespace { namespace },
    };

    let ttl = payload.ttl_seconds.map(Duration::from_secs);
    let issued = state
        .auth
        .issue_key(scope, payload.rate_limit.unwrap_or(100), ttl)
        .await
        .map_err(ApiError::internal)?;

    Ok(Json(IssuedKeyResponse {
        token: issued.token,
        info: issued.info,
    }))
}

async fn list_keys(
    State(state): State<Arc<AppState>>,
    headers: HeaderMap,
) -> Result<Json<Vec<KeyInfo>>, ApiError> {
    state
        .auth
        .authorize(require_bearer(&headers)?, ScopeRequirement::Admin)
        .await
        .map_err(ApiError::from)?;

    let keys = state.auth.list_keys().await.map_err(ApiError::internal)?;
    Ok(Json(keys))
}

async fn revoke_key(
    State(state): State<Arc<AppState>>,
    headers: HeaderMap,
    Path(id): Path<Uuid>,
) -> Result<StatusCode, ApiError> {
    state
        .auth
        .authorize(require_bearer(&headers)?, ScopeRequirement::Admin)
        .await
        .map_err(ApiError::from)?;

    state.auth.revoke(id).await.map_err(ApiError::from)?;
    Ok(StatusCode::NO_CONTENT)
}

#[derive(Debug, Deserialize)]
struct CreateSandboxBody {
    namespace: String,
    name: String,
    #[serde(default)]
    runtime: Option<String>,
    #[serde(default)]
    limits: Option<CreateSandboxLimits>,
}

#[derive(Debug, Deserialize)]
struct CreateSandboxLimits {
    #[serde(default)]
    cpu_millis: Option<u32>,
    #[serde(default)]
    memory_mib: Option<u64>,
    #[serde(default)]
    disk_mib: Option<u64>,
    #[serde(default)]
    timeout_seconds: Option<u32>,
}

#[derive(Debug, Deserialize)]
struct CreateKeyBody {
    scope: CreateKeyScope,
    #[serde(default)]
    rate_limit: Option<u32>,
    #[serde(default)]
    ttl_seconds: Option<u64>,
}

#[derive(Debug, Deserialize)]
#[serde(tag = "type", rename_all = "snake_case")]
enum CreateKeyScope {
    Admin,
    Namespace { namespace: String },
}

#[derive(Debug, Serialize)]
struct IssuedKeyResponse {
    token: String,
    info: KeyInfo,
}

impl CreateSandboxLimits {
    fn into_limits(self, defaults: ResourceLimits) -> ResourceLimits {
        ResourceLimits {
            cpu_limit_millis: self.cpu_millis.unwrap_or(defaults.cpu_limit_millis),
            memory_limit_bytes: self
                .memory_mib
                .map(mi_bytes)
                .unwrap_or(defaults.memory_limit_bytes),
            disk_limit_bytes: self
                .disk_mib
                .map(mi_bytes)
                .unwrap_or(defaults.disk_limit_bytes),
            timeout_seconds: self.timeout_seconds.unwrap_or(defaults.timeout_seconds),
        }
    }
}

#[derive(Debug, Deserialize)]
struct SandboxListQuery {
    namespace: Option<String>,
}

#[derive(Debug, Deserialize)]
struct ExecutionQuery {
    limit: Option<u32>,
}

#[derive(Debug, Deserialize)]
struct ExecBody {
    command: String,
    #[serde(default)]
    args: Option<Vec<String>>,
    #[serde(default)]
    stdin: Option<String>,
    #[serde(default)]
    timeout_ms: Option<u64>,
}

#[derive(Debug, Serialize, Deserialize)]
struct SandboxResponse {
    id: Uuid,
    namespace: String,
    name: String,
    runtime: String,
    status: String,
    limits: SandboxLimits,
    created_at: String,
    updated_at: String,
    last_started_at: Option<String>,
    last_stopped_at: Option<String>,
}

impl From<SandboxRecord> for SandboxResponse {
    fn from(record: SandboxRecord) -> Self {
        let limits = SandboxLimits::from(record.limits());
        let status = record.status.as_str().to_string();
        let created_at = record.created_at.to_rfc3339();
        let updated_at = record.updated_at.to_rfc3339();
        let last_started_at = record.last_started_at.map(|ts| ts.to_rfc3339());
        let last_stopped_at = record.last_stopped_at.map(|ts| ts.to_rfc3339());

        Self {
            id: record.id,
            namespace: record.namespace,
            name: record.name,
            runtime: record.runtime,
            status,
            limits,
            created_at,
            updated_at,
            last_started_at,
            last_stopped_at,
        }
    }
}

#[derive(Debug, Serialize, Deserialize)]
struct SandboxLimits {
    cpu_millis: u32,
    memory_mib: u64,
    disk_mib: u64,
    timeout_seconds: u32,
}

impl From<ResourceLimits> for SandboxLimits {
    fn from(limits: ResourceLimits) -> Self {
        Self {
            cpu_millis: limits.cpu_limit_millis,
            memory_mib: bytes_to_mib(limits.memory_limit_bytes),
            disk_mib: bytes_to_mib(limits.disk_limit_bytes),
            timeout_seconds: limits.timeout_seconds,
        }
    }
}

#[derive(Debug, Serialize, Deserialize)]
struct ExecResponse {
    exit_code: Option<i32>,
    stdout: Option<String>,
    stderr: Option<String>,
    duration_ms: u64,
    timed_out: bool,
}

impl From<ExecOutcome> for ExecResponse {
    fn from(outcome: ExecOutcome) -> Self {
        let ExecOutcome {
            exit_code,
            stdout,
            stderr,
            duration,
            timed_out,
        } = outcome;

        Self {
            exit_code,
            stdout,
            stderr,
            duration_ms: duration.as_millis() as u64,
            timed_out,
        }
    }
}

#[derive(Debug, Serialize, Deserialize)]
struct ExecutionResponse {
    command: String,
    args: Vec<String>,
    executed_at: String,
    exit_code: Option<i32>,
    stdout: Option<String>,
    stderr: Option<String>,
    duration_ms: u64,
    timed_out: bool,
}

impl From<ExecutionRecord> for ExecutionResponse {
    fn from(record: ExecutionRecord) -> Self {
        Self {
            command: record.command,
            args: record.args,
            executed_at: record.executed_at.to_rfc3339(),
            exit_code: record.exit_code,
            stdout: record.stdout,
            stderr: record.stderr,
            duration_ms: record.duration_ms,
            timed_out: record.timed_out,
        }
    }
}

#[derive(Debug)]
struct ApiError {
    status: StatusCode,
    message: String,
}

impl ApiError {
    fn new(status: StatusCode, message: impl Into<String>) -> Self {
        Self {
            status,
            message: message.into(),
        }
    }

    fn bad_request(message: impl Into<String>) -> Self {
        Self::new(StatusCode::BAD_REQUEST, message)
    }

    fn internal<E: std::fmt::Display>(err: E) -> Self {
        Self::new(StatusCode::INTERNAL_SERVER_ERROR, err.to_string())
    }

    fn unauthorized(message: impl Into<String>) -> Self {
        Self::new(StatusCode::UNAUTHORIZED, message)
    }
}

impl From<KernelError> for ApiError {
    fn from(err: KernelError) -> Self {
        match err {
            KernelError::Sandbox(inner) => match inner {
                bkg_db::SandboxError::DuplicateSandbox(namespace, name) => ApiError::new(
                    StatusCode::CONFLICT,
                    format!(
                        "sandbox '{}' already exists in namespace '{}'",
                        name, namespace
                    ),
                ),
                bkg_db::SandboxError::NotFound(id) => {
                    ApiError::new(StatusCode::NOT_FOUND, format!("sandbox {} not found", id))
                }
            },
            KernelError::NotFound(id) => {
                ApiError::new(StatusCode::NOT_FOUND, format!("sandbox {} not found", id))
            }
            KernelError::AlreadyRunning(id) => ApiError::new(
                StatusCode::CONFLICT,
                format!("sandbox {} is already running", id),
            ),
            KernelError::NotRunning(id) => ApiError::new(
                StatusCode::CONFLICT,
                format!("sandbox {} is not running", id),
            ),
            KernelError::Runtime(err) => ApiError::internal(err),
            KernelError::Storage(err) => ApiError::internal(err),
            KernelError::Io(path, err) => {
                ApiError::internal(format!("{} ({})", path.display(), err))
            }
        }
    }
}

impl From<AuthError> for ApiError {
    fn from(err: AuthError) -> Self {
        match err {
            AuthError::InvalidToken => ApiError::unauthorized("invalid API key"),
            AuthError::Unauthorized => ApiError::new(
                StatusCode::FORBIDDEN,
                "insufficient permissions for requested scope",
            ),
            AuthError::NotFound => ApiError::new(StatusCode::NOT_FOUND, "key not found"),
        }
    }
}

impl IntoResponse for ApiError {
    fn into_response(self) -> Response {
        error!(status = %self.status, message = %self.message, "api error");
        let body = Json(ErrorBody {
            error: self.message,
        });
        (self.status, body).into_response()
    }
}

#[derive(Debug, Serialize)]
struct ErrorBody {
    error: String,
}

fn mi_bytes(value: u64) -> u64 {
    value * 1024 * 1024
}

fn bytes_to_mib(bytes: u64) -> u64 {
    bytes / (1024 * 1024)
}

fn require_bearer(headers: &HeaderMap) -> Result<&str, ApiError> {
    bearer_optional(headers)?
        .ok_or_else(|| ApiError::unauthorized("missing Authorization bearer token"))
}

fn bearer_optional(headers: &HeaderMap) -> Result<Option<&str>, ApiError> {
    if let Some(value) = headers.get(header::AUTHORIZATION) {
        let header_value = value
            .to_str()
            .map_err(|_| ApiError::unauthorized("invalid Authorization header encoding"))?;
        if let Some(token) = header_value.strip_prefix("Bearer ") {
            Ok(Some(token.trim()))
        } else {
            Err(ApiError::unauthorized(
                "Authorization header must be a Bearer token",
            ))
        }
    } else {
        Ok(None)
    }
}

fn bool_env(key: &str) -> Option<bool> {
    env::var(key)
        .ok()
        .and_then(|value| match value.to_ascii_lowercase().as_str() {
            "1" | "true" | "yes" | "on" => Some(true),
            "0" | "false" | "no" | "off" => Some(false),
            _ => None,
        })
}

#[cfg(test)]
mod tests {
    use super::auth::{AuthService, KeyScope};
    use super::*;
    use axum::body::{to_bytes, Body};
    use axum::http::Request;
    use serde_json::json;
    use tempfile::TempDir;
    use tower::Service;

    #[test]
    fn limit_conversion_roundtrip() {
        let defaults = ResourceLimits::default();
        let limits = CreateSandboxLimits {
            cpu_millis: Some(750),
            memory_mib: Some(1024),
            disk_mib: Some(1024),
            timeout_seconds: Some(90),
        };

        let converted = limits.into_limits(defaults);
        assert_eq!(converted.cpu_limit_millis, 750);
        assert_eq!(converted.memory_limit_bytes, mi_bytes(1024));
        assert_eq!(converted.disk_limit_bytes, mi_bytes(1024));
        assert_eq!(converted.timeout_seconds, 90);
    }

    #[test]
    fn parse_sampling_rate_defaults_to_one() {
        let (rate, warning) = parse_sampling_rate(None);
        assert_eq!(rate, 1.0);
        assert!(warning.is_none());

        let (rate, warning) = parse_sampling_rate(Some("not-a-number"));
        assert_eq!(rate, 1.0);
        assert!(warning
            .unwrap()
            .contains("CAVE_OTEL_SAMPLING_RATE='not-a-number'"));
    }

    #[test]
    fn parse_sampling_rate_clamps_out_of_range() {
        let (rate, warning) = parse_sampling_rate(Some("1.5"));
        assert_eq!(rate, 1.0);
        assert!(warning
            .unwrap()
            .contains("CAVE_OTEL_SAMPLING_RATE=1.5 outside"));

        let (rate, warning) = parse_sampling_rate(Some("-0.3"));
        assert_eq!(rate, 0.0);
        assert!(warning
            .unwrap()
            .contains("CAVE_OTEL_SAMPLING_RATE=-0.3 outside"));
    }
<<<<<<< HEAD

    #[tokio::test]
    async fn sandbox_lifecycle_via_http() {
        let tempdir = TempDir::new().unwrap();
        let db_path = tempdir.path().join("bkg-test.db");
        let db_url = format!("sqlite://{}", db_path.display());
        let db = Database::connect(&db_url).await.unwrap();

        let mut config = KernelConfig {
            workspace_root: tempdir.path().join("workspaces"),
            ..KernelConfig::default()
        };
        config.isolation.enable_cgroups = false;
        config.isolation.enable_namespaces = false;
        config.audit.enabled = false;
        let runtime = ProcessSandboxRuntime::new(config.isolation.clone()).unwrap();
        let kernel = CaveKernel::new(db.clone(), runtime, config);
        let auth = Arc::new(AuthService::new(db.clone()));
        let state = Arc::new(AppState {
            kernel: kernel.clone(),
            db: db.clone(),
            auth: auth.clone(),
        });

        let mut app = build_router(state.clone());

        let issued = auth
            .issue_key(
                KeyScope::Namespace {
                    namespace: "phase0".to_string(),
                },
                100,
                None,
            )
            .await
            .unwrap();
        let bearer = format!("Bearer {}", issued.token);

        let create_payload = json!({
            "namespace": "phase0",
            "name": "hello",
            "limits": {
                "cpu_millis": 500,
                "memory_mib": 64,
                "disk_mib": 32,
                "timeout_seconds": 15
            }
        });
        let create_request = Request::builder()
            .method("POST")
            .uri("/api/v1/sandboxes")
            .header(header::AUTHORIZATION, bearer.clone())
            .header(header::CONTENT_TYPE, "application/json")
            .body(Body::from(create_payload.to_string()))
            .unwrap();
        let response = app.call(create_request).await.unwrap();
        assert_eq!(response.status(), StatusCode::OK);
        let body_bytes = to_bytes(response.into_body(), usize::MAX).await.unwrap();
        let sandbox: SandboxResponse = serde_json::from_slice(&body_bytes).unwrap();
        assert_eq!(sandbox.status, SandboxStatus::Provisioned.as_str());

        let start_request = Request::builder()
            .method("POST")
            .uri(format!("/api/v1/sandboxes/{}/start", sandbox.id))
            .header(header::AUTHORIZATION, bearer.clone())
            .body(Body::empty())
            .unwrap();
        let response = app.call(start_request).await.unwrap();
        assert_eq!(response.status(), StatusCode::OK);
        let body_bytes = to_bytes(response.into_body(), usize::MAX).await.unwrap();
        let sandbox: SandboxResponse = serde_json::from_slice(&body_bytes).unwrap();
        assert_eq!(sandbox.status, SandboxStatus::Running.as_str());

        let exec_payload = json!({
            "command": "echo",
            "args": ["Hello from sandbox"],
        });
        let exec_request = Request::builder()
            .method("POST")
            .uri(format!("/api/v1/sandboxes/{}/exec", sandbox.id))
            .header(header::AUTHORIZATION, bearer.clone())
            .header(header::CONTENT_TYPE, "application/json")
            .body(Body::from(exec_payload.to_string()))
            .unwrap();
        let response = app.call(exec_request).await.unwrap();
        assert_eq!(response.status(), StatusCode::OK);
        let body_bytes = to_bytes(response.into_body(), usize::MAX).await.unwrap();
        let exec: ExecResponse = serde_json::from_slice(&body_bytes).unwrap();
        assert_eq!(exec.exit_code, Some(0));
        assert!(exec
            .stdout
            .as_deref()
            .unwrap_or_default()
            .contains("Hello from sandbox"));

        let status_request = Request::builder()
            .method("GET")
            .uri(format!("/api/v1/sandboxes/{}/status", sandbox.id))
            .header(header::AUTHORIZATION, bearer.clone())
            .body(Body::empty())
            .unwrap();
        let response = app.call(status_request).await.unwrap();
        assert_eq!(response.status(), StatusCode::OK);
        let body_bytes = to_bytes(response.into_body(), usize::MAX).await.unwrap();
        let sandbox: SandboxResponse = serde_json::from_slice(&body_bytes).unwrap();
        assert_eq!(sandbox.status, SandboxStatus::Running.as_str());

        let executions_request = Request::builder()
            .method("GET")
            .uri(format!(
                "/api/v1/sandboxes/{}/executions?limit=10",
                sandbox.id
            ))
            .header(header::AUTHORIZATION, bearer.clone())
            .body(Body::empty())
            .unwrap();
        let response = app.call(executions_request).await.unwrap();
        assert_eq!(response.status(), StatusCode::OK);
        let body_bytes = to_bytes(response.into_body(), usize::MAX).await.unwrap();
        let executions: Vec<ExecutionResponse> = serde_json::from_slice(&body_bytes).unwrap();
        assert_eq!(executions.len(), 1);
        assert!(executions[0]
            .stdout
            .as_deref()
            .unwrap_or_default()
            .contains("Hello from sandbox"));

        let stop_request = Request::builder()
            .method("POST")
            .uri(format!("/api/v1/sandboxes/{}/stop", sandbox.id))
            .header(header::AUTHORIZATION, bearer.clone())
            .body(Body::empty())
            .unwrap();
        let response = app.call(stop_request).await.unwrap();
        assert_eq!(response.status(), StatusCode::NO_CONTENT);

        let status_request = Request::builder()
            .method("GET")
            .uri(format!("/api/v1/sandboxes/{}/status", sandbox.id))
            .header(header::AUTHORIZATION, bearer)
            .body(Body::empty())
            .unwrap();
        let response = app.call(status_request).await.unwrap();
        assert_eq!(response.status(), StatusCode::OK);
        let body_bytes = to_bytes(response.into_body(), usize::MAX).await.unwrap();
        let sandbox: SandboxResponse = serde_json::from_slice(&body_bytes).unwrap();
        assert_eq!(sandbox.status, SandboxStatus::Stopped.as_str());
    }
=======
>>>>>>> 912a4e77
}<|MERGE_RESOLUTION|>--- conflicted
+++ resolved
@@ -12,11 +12,6 @@
     Json, Router,
 };
 use base64::{engine::general_purpose::STANDARD, Engine as _};
-<<<<<<< HEAD
-#[cfg(test)]
-use bkg_db::SandboxStatus;
-=======
->>>>>>> 912a4e77
 use bkg_db::{Database, ExecutionRecord, ResourceLimits, SandboxRecord};
 use cave_kernel::{
     AuditConfig, CaveKernel, CreateSandboxRequest, ExecOutcome, ExecRequest, IsolationSettings,
@@ -973,155 +968,4 @@
             .unwrap()
             .contains("CAVE_OTEL_SAMPLING_RATE=-0.3 outside"));
     }
-<<<<<<< HEAD
-
-    #[tokio::test]
-    async fn sandbox_lifecycle_via_http() {
-        let tempdir = TempDir::new().unwrap();
-        let db_path = tempdir.path().join("bkg-test.db");
-        let db_url = format!("sqlite://{}", db_path.display());
-        let db = Database::connect(&db_url).await.unwrap();
-
-        let mut config = KernelConfig {
-            workspace_root: tempdir.path().join("workspaces"),
-            ..KernelConfig::default()
-        };
-        config.isolation.enable_cgroups = false;
-        config.isolation.enable_namespaces = false;
-        config.audit.enabled = false;
-        let runtime = ProcessSandboxRuntime::new(config.isolation.clone()).unwrap();
-        let kernel = CaveKernel::new(db.clone(), runtime, config);
-        let auth = Arc::new(AuthService::new(db.clone()));
-        let state = Arc::new(AppState {
-            kernel: kernel.clone(),
-            db: db.clone(),
-            auth: auth.clone(),
-        });
-
-        let mut app = build_router(state.clone());
-
-        let issued = auth
-            .issue_key(
-                KeyScope::Namespace {
-                    namespace: "phase0".to_string(),
-                },
-                100,
-                None,
-            )
-            .await
-            .unwrap();
-        let bearer = format!("Bearer {}", issued.token);
-
-        let create_payload = json!({
-            "namespace": "phase0",
-            "name": "hello",
-            "limits": {
-                "cpu_millis": 500,
-                "memory_mib": 64,
-                "disk_mib": 32,
-                "timeout_seconds": 15
-            }
-        });
-        let create_request = Request::builder()
-            .method("POST")
-            .uri("/api/v1/sandboxes")
-            .header(header::AUTHORIZATION, bearer.clone())
-            .header(header::CONTENT_TYPE, "application/json")
-            .body(Body::from(create_payload.to_string()))
-            .unwrap();
-        let response = app.call(create_request).await.unwrap();
-        assert_eq!(response.status(), StatusCode::OK);
-        let body_bytes = to_bytes(response.into_body(), usize::MAX).await.unwrap();
-        let sandbox: SandboxResponse = serde_json::from_slice(&body_bytes).unwrap();
-        assert_eq!(sandbox.status, SandboxStatus::Provisioned.as_str());
-
-        let start_request = Request::builder()
-            .method("POST")
-            .uri(format!("/api/v1/sandboxes/{}/start", sandbox.id))
-            .header(header::AUTHORIZATION, bearer.clone())
-            .body(Body::empty())
-            .unwrap();
-        let response = app.call(start_request).await.unwrap();
-        assert_eq!(response.status(), StatusCode::OK);
-        let body_bytes = to_bytes(response.into_body(), usize::MAX).await.unwrap();
-        let sandbox: SandboxResponse = serde_json::from_slice(&body_bytes).unwrap();
-        assert_eq!(sandbox.status, SandboxStatus::Running.as_str());
-
-        let exec_payload = json!({
-            "command": "echo",
-            "args": ["Hello from sandbox"],
-        });
-        let exec_request = Request::builder()
-            .method("POST")
-            .uri(format!("/api/v1/sandboxes/{}/exec", sandbox.id))
-            .header(header::AUTHORIZATION, bearer.clone())
-            .header(header::CONTENT_TYPE, "application/json")
-            .body(Body::from(exec_payload.to_string()))
-            .unwrap();
-        let response = app.call(exec_request).await.unwrap();
-        assert_eq!(response.status(), StatusCode::OK);
-        let body_bytes = to_bytes(response.into_body(), usize::MAX).await.unwrap();
-        let exec: ExecResponse = serde_json::from_slice(&body_bytes).unwrap();
-        assert_eq!(exec.exit_code, Some(0));
-        assert!(exec
-            .stdout
-            .as_deref()
-            .unwrap_or_default()
-            .contains("Hello from sandbox"));
-
-        let status_request = Request::builder()
-            .method("GET")
-            .uri(format!("/api/v1/sandboxes/{}/status", sandbox.id))
-            .header(header::AUTHORIZATION, bearer.clone())
-            .body(Body::empty())
-            .unwrap();
-        let response = app.call(status_request).await.unwrap();
-        assert_eq!(response.status(), StatusCode::OK);
-        let body_bytes = to_bytes(response.into_body(), usize::MAX).await.unwrap();
-        let sandbox: SandboxResponse = serde_json::from_slice(&body_bytes).unwrap();
-        assert_eq!(sandbox.status, SandboxStatus::Running.as_str());
-
-        let executions_request = Request::builder()
-            .method("GET")
-            .uri(format!(
-                "/api/v1/sandboxes/{}/executions?limit=10",
-                sandbox.id
-            ))
-            .header(header::AUTHORIZATION, bearer.clone())
-            .body(Body::empty())
-            .unwrap();
-        let response = app.call(executions_request).await.unwrap();
-        assert_eq!(response.status(), StatusCode::OK);
-        let body_bytes = to_bytes(response.into_body(), usize::MAX).await.unwrap();
-        let executions: Vec<ExecutionResponse> = serde_json::from_slice(&body_bytes).unwrap();
-        assert_eq!(executions.len(), 1);
-        assert!(executions[0]
-            .stdout
-            .as_deref()
-            .unwrap_or_default()
-            .contains("Hello from sandbox"));
-
-        let stop_request = Request::builder()
-            .method("POST")
-            .uri(format!("/api/v1/sandboxes/{}/stop", sandbox.id))
-            .header(header::AUTHORIZATION, bearer.clone())
-            .body(Body::empty())
-            .unwrap();
-        let response = app.call(stop_request).await.unwrap();
-        assert_eq!(response.status(), StatusCode::NO_CONTENT);
-
-        let status_request = Request::builder()
-            .method("GET")
-            .uri(format!("/api/v1/sandboxes/{}/status", sandbox.id))
-            .header(header::AUTHORIZATION, bearer)
-            .body(Body::empty())
-            .unwrap();
-        let response = app.call(status_request).await.unwrap();
-        assert_eq!(response.status(), StatusCode::OK);
-        let body_bytes = to_bytes(response.into_body(), usize::MAX).await.unwrap();
-        let sandbox: SandboxResponse = serde_json::from_slice(&body_bytes).unwrap();
-        assert_eq!(sandbox.status, SandboxStatus::Stopped.as_str());
-    }
-=======
->>>>>>> 912a4e77
 }