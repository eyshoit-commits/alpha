--- conflicted
+++ resolved
@@ -1,13 +1,33 @@
-use anyhow::Result;
-
-use cave_daemon::telemetry;
+use std::{env, net::SocketAddr, path::PathBuf, sync::Arc, time::Duration};
+
+mod auth;
+
+use anyhow::{Context, Result};
+use auth::{AuthError, AuthService, KeyInfo, KeyScope, ScopeRequirement};
+use axum::{
+    extract::{Path, Query, State},
+    http::{header, HeaderMap, StatusCode},
+    response::{IntoResponse, Response},
+    routing::{delete, get, post},
+    Json, Router,
+};
+use base64::{engine::general_purpose::STANDARD, Engine as _};
+use bkg_db::{Database, ExecutionRecord, ResourceLimits, SandboxRecord};
+use cave_kernel::{
+    AuditConfig, CaveKernel, CreateSandboxRequest, ExecOutcome, ExecRequest, IsolationSettings,
+    KernelConfig, KernelError, ProcessSandboxRuntime,
+};
+use rand::Rng;
+use serde::{Deserialize, Serialize};
+use tower_http::trace::TraceLayer;
+use tracing::{error, info, warn};
+use tracing_subscriber::{
+    filter::filter_fn, layer::SubscriberExt, util::SubscriberInitExt, EnvFilter, Layer,
+};
+use uuid::Uuid;
 
 #[tokio::main]
 async fn main() -> Result<()> {
-<<<<<<< HEAD
-    let _telemetry = telemetry::init("cave-daemon")?;
-    cave_daemon::server::run().await
-=======
     initialize_tracing();
 
     let config = AppConfig::from_env()?;
@@ -942,5 +962,4 @@
             .unwrap()
             .contains("CAVE_OTEL_SAMPLING_RATE=-0.3 outside"));
     }
->>>>>>> 9336cc1e
 }