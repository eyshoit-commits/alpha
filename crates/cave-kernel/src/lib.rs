--- conflicted
+++ resolved
@@ -20,14 +20,10 @@
     time::{Duration, Instant},
 };
 
-<<<<<<< HEAD
-use anyhow::{anyhow, Context, Result};
-=======
 #[cfg(target_os = "linux")]
 use std::os::unix::ffi::OsStrExt;
 
 use anyhow::{anyhow, Result};
->>>>>>> e4b4b66a
 use async_trait::async_trait;
 use audit::{AuditEvent, AuditLogWriter};
 use bkg_db::{
@@ -114,133 +110,6 @@
     }
 }
 
-<<<<<<< HEAD
-const DEFAULT_SECCOMP_ALLOWLIST: &[&str] = &[
-    "read",
-    "write",
-    "close",
-    "exit",
-    "exit_group",
-    "futex",
-    "sched_yield",
-    "nanosleep",
-    "clock_gettime",
-    "clock_getres",
-    "clock_nanosleep",
-    "rt_sigaction",
-    "rt_sigprocmask",
-    "rt_sigreturn",
-    "sigaltstack",
-    "set_tid_address",
-    "set_robust_list",
-    "brk",
-    "mmap",
-    "mprotect",
-    "munmap",
-    "mremap",
-    "prlimit64",
-    "getpid",
-    "getppid",
-    "gettid",
-    "getuid",
-    "geteuid",
-    "getgid",
-    "getegid",
-    "getrandom",
-    "readlink",
-    "readlinkat",
-    "open",
-    "openat",
-    "fstat",
-    "newfstatat",
-    "lseek",
-    "stat",
-    "lstat",
-    "statx",
-    "arch_prctl",
-    "dup",
-    "dup2",
-    "dup3",
-    "pipe",
-    "pipe2",
-    "ioctl",
-    "uname",
-    "access",
-    "fcntl",
-    "poll",
-    "ppoll",
-    "select",
-    "pselect6",
-    "eventfd2",
-    "timerfd_create",
-    "timerfd_settime",
-    "timerfd_gettime",
-    "chdir",
-    "fchdir",
-    "getcwd",
-    "splice",
-    "tee",
-    "vmsplice",
-    "writev",
-    "readv",
-    "pread64",
-    "pwrite64",
-    "rt_sigtimedwait",
-    "wait4",
-    "waitid",
-    "kill",
-    "tkill",
-    "tgkill",
-    "socket",
-    "socketpair",
-    "connect",
-    "accept",
-    "accept4",
-    "bind",
-    "listen",
-    "getsockname",
-    "getpeername",
-    "getsockopt",
-    "setsockopt",
-    "shutdown",
-    "sendto",
-    "sendmsg",
-    "sendmmsg",
-    "recvfrom",
-    "recvmsg",
-    "recvmmsg",
-    "clone",
-    "clone3",
-    "execve",
-    "execveat",
-    "umask",
-    "sysinfo",
-    "times",
-    "gettimeofday",
-    "setitimer",
-    "getitimer",
-    "madvise",
-    "prctl",
-];
-
-fn build_seccomp_allowlist(settings: &IsolationSettings) -> Vec<String> {
-    let mut seen = HashSet::new();
-    let mut allowlist = Vec::new();
-
-    for syscall in DEFAULT_SECCOMP_ALLOWLIST {
-        if seen.insert(*syscall) {
-            allowlist.push((*syscall).to_string());
-        }
-    }
-
-    for syscall in &settings.seccomp_allow_syscalls {
-        if seen.insert(syscall.as_str()) {
-            allowlist.push(syscall.clone());
-        }
-    }
-
-    allowlist
-=======
 #[derive(Debug, Clone, Default)]
 pub struct OverlayConfig {
     pub enabled: bool,
@@ -269,7 +138,6 @@
         self.deny_syscalls.push(syscall.into());
         self
     }
->>>>>>> e4b4b66a
 }
 
 /// High-level API exposed by the CAVE kernel.
@@ -710,13 +578,7 @@
 struct ProcessRuntimeInner {
     isolation: IsolationSettings,
     bubblewrap_path: Option<PathBuf>,
-<<<<<<< HEAD
-    seccomp_allowlist: Option<Arc<Vec<String>>>,
-    seccomp_numbers: Option<Arc<Vec<u32>>>,
-    seccomp_profile_path: Option<PathBuf>,
-=======
     seccomp_warned: AtomicBool,
->>>>>>> e4b4b66a
 }
 
 impl ProcessSandboxRuntime {
@@ -760,13 +622,7 @@
         let inner = ProcessRuntimeInner {
             isolation,
             bubblewrap_path,
-<<<<<<< HEAD
-            seccomp_allowlist,
-            seccomp_numbers,
-            seccomp_profile_path,
-=======
             seccomp_warned: AtomicBool::new(false),
->>>>>>> e4b4b66a
         };
 
         Ok(Self {
@@ -821,23 +677,6 @@
     ) -> Result<Arc<dyn SandboxInstance>> {
         fs::create_dir_all(workspace).await?;
 
-<<<<<<< HEAD
-        let overlay = if self.inner.isolation.enable_overlayfs {
-            match prepare_overlay_dirs(workspace).await {
-                Ok(Some(dirs)) => Some(dirs),
-                Ok(None) => None,
-                Err(err) => {
-                    warn!(
-                        sandbox_id = %sandbox.id,
-                        error = %err,
-                        "failed to prepare overlay directories; continuing without overlay"
-                    );
-                    None
-                }
-            }
-        } else {
-            None
-=======
         #[cfg(not(target_os = "linux"))]
         if self.inner.isolation.overlay.enabled {
             return Err(anyhow!("filesystem overlay isolation requires Linux"));
@@ -849,7 +688,6 @@
             root
         } else {
             workspace.to_path_buf()
->>>>>>> e4b4b66a
         };
 
         let cgroup_path = if self.inner.isolation.enable_cgroups {
@@ -886,12 +724,6 @@
             self.inner.clone(),
             cgroup_path,
             overlay,
-<<<<<<< HEAD
-            self.inner.seccomp_allowlist.clone(),
-            self.inner.seccomp_numbers.clone(),
-            self.inner.seccomp_profile_path.clone(),
-=======
->>>>>>> e4b4b66a
         );
         Ok(Arc::new(instance))
     }
@@ -927,62 +759,33 @@
 struct ProcessSandboxInstance {
     sandbox_id: Uuid,
     workspace_root: PathBuf,
-<<<<<<< HEAD
-=======
     persistent_root: PathBuf,
->>>>>>> e4b4b66a
     limits: ResourceLimits,
     exec_lock: Mutex<()>,
     runtime: Arc<ProcessRuntimeInner>,
     cgroup_path: Option<PathBuf>,
-<<<<<<< HEAD
-    overlay: Option<OverlayDirs>,
-    seccomp_allowlist: Option<Arc<Vec<String>>>,
-    seccomp_numbers: Option<Arc<Vec<u32>>>,
-    seccomp_profile_path: Option<PathBuf>,
-=======
     overlay: OverlayManager,
->>>>>>> e4b4b66a
 }
 
 impl ProcessSandboxInstance {
     fn new(
         sandbox_id: Uuid,
         workspace_root: PathBuf,
-<<<<<<< HEAD
-        limits: ResourceLimits,
-        runtime: Arc<ProcessRuntimeInner>,
-        cgroup_path: Option<PathBuf>,
-        overlay: Option<OverlayDirs>,
-        seccomp_allowlist: Option<Arc<Vec<String>>>,
-        seccomp_numbers: Option<Arc<Vec<u32>>>,
-        seccomp_profile_path: Option<PathBuf>,
-=======
         persistent_root: PathBuf,
         limits: ResourceLimits,
         runtime: Arc<ProcessRuntimeInner>,
         cgroup_path: Option<PathBuf>,
         overlay: OverlayManager,
->>>>>>> e4b4b66a
     ) -> Self {
         Self {
             sandbox_id,
             workspace_root,
-<<<<<<< HEAD
-=======
             persistent_root,
->>>>>>> e4b4b66a
             limits,
             exec_lock: Mutex::new(()),
             runtime,
             cgroup_path,
             overlay,
-<<<<<<< HEAD
-            seccomp_allowlist,
-            seccomp_numbers,
-            seccomp_profile_path,
-=======
->>>>>>> e4b4b66a
         }
     }
 }
@@ -995,43 +798,6 @@
             .timeout
             .unwrap_or_else(|| Duration::from_secs(self.limits.timeout_seconds as u64));
 
-<<<<<<< HEAD
-        let active_workspace = if let Some(dirs) = self.overlay.as_ref() {
-            dirs.merged.as_path()
-        } else {
-            self.workspace_root.as_path()
-        };
-
-        let overlay_mounted = if let Some(dirs) = self.overlay.as_ref() {
-            match mount_overlay(dirs) {
-                Ok(()) => true,
-                Err(err) => {
-                    warn!(sandbox = %self.sandbox_id, error = %err, "failed to mount overlay");
-                    false
-                }
-            }
-        } else {
-            false
-        };
-
-        let mut command = if self.runtime.isolation.enable_namespaces {
-            if let Some(bwrap) = self.runtime.bubblewrap_path.as_ref() {
-                if self.runtime.isolation.enable_seccomp
-                    && self.seccomp_profile_path.is_none()
-                    && self.seccomp_allowlist.is_some()
-                {
-                    warn!(
-                        sandbox = %self.sandbox_id,
-                        "seccomp enabled but no profile provided for bubblewrap; skipping bwrap seccomp application"
-                    );
-                }
-                build_bubblewrap_command(
-                    bwrap,
-                    &request,
-                    active_workspace,
-                    self.sandbox_id,
-                    self.seccomp_profile_path.as_deref(),
-=======
         let overlay_mount = self.overlay.prepare().await?;
         let execution_root = overlay_mount.path().to_path_buf();
         let _overlay_guard = overlay_mount;
@@ -1044,34 +810,21 @@
                     &self.workspace_root,
                     &execution_root,
                     self.sandbox_id,
->>>>>>> e4b4b66a
                 )
             } else {
                 build_plain_command(
                     &request,
-<<<<<<< HEAD
-                    active_workspace,
-                    self.sandbox_id,
-                    self.seccomp_numbers.clone(),
-=======
                     &execution_root,
                     &self.persistent_root,
                     self.sandbox_id,
->>>>>>> e4b4b66a
                 )
             }
         } else {
             build_plain_command(
                 &request,
-<<<<<<< HEAD
-                active_workspace,
-                self.sandbox_id,
-                self.seccomp_numbers.clone(),
-=======
                 &execution_root,
                 &self.persistent_root,
                 self.sandbox_id,
->>>>>>> e4b4b66a
             )
         };
 
@@ -1174,13 +927,6 @@
     }
 }
 
-<<<<<<< HEAD
-fn build_plain_command(
-    request: &ExecRequest,
-    workspace: &Path,
-    sandbox_id: Uuid,
-    seccomp_numbers: Option<Arc<Vec<u32>>>,
-=======
 #[derive(Debug, Clone)]
 struct OverlayManager {
     enabled: bool,
@@ -1503,31 +1249,13 @@
     workdir: &Path,
     persistent_root: &Path,
     sandbox_id: Uuid,
->>>>>>> e4b4b66a
 ) -> Command {
     let mut command = Command::new(&request.command);
     command.args(&request.args);
     command.current_dir(workdir);
     command.env("BKG_SANDBOX_ID", sandbox_id.to_string());
-<<<<<<< HEAD
-
-    #[cfg(target_os = "linux")]
-    if let Some(numbers) = seccomp_numbers {
-        use std::io;
-
-        let numbers = numbers.clone();
-        unsafe {
-            std::os::unix::process::CommandExt::pre_exec(command.as_std_mut(), move || {
-                apply_seccomp_filter(&numbers)
-                    .map_err(|err| io::Error::new(io::ErrorKind::Other, err))
-            });
-        }
-    }
-
-=======
     command.env("BKG_SANDBOX_WORKDIR", workdir);
     command.env("BKG_SANDBOX_ROOT", persistent_root);
->>>>>>> e4b4b66a
     command
 }
 
