--- conflicted
+++ resolved
@@ -13,21 +13,11 @@
 use std::{
     collections::{HashMap, HashSet},
     path::{Path, PathBuf},
-    sync::{
-        atomic::{AtomicBool, Ordering},
-        Arc,
-    },
+    sync::Arc,
     time::{Duration, Instant},
 };
 
-<<<<<<< HEAD
-#[cfg(target_os = "linux")]
-use std::os::unix::ffi::OsStrExt;
-
-use anyhow::{anyhow, Result};
-=======
 use anyhow::{anyhow, Context, Result};
->>>>>>> 9336cc1e
 use async_trait::async_trait;
 use audit::{AuditEvent, AuditLogWriter};
 use bkg_db::{
@@ -37,33 +27,24 @@
 use chrono::Utc;
 use isolation::{
     add_pid_to_cgroup, apply_seccomp_filter, cleanup_cgroup, cleanup_overlay_dirs, mount_overlay,
-<<<<<<< HEAD
-    prepare_cgroup, prepare_overlay_dirs, resolve_seccomp_numbers, unmount_overlay,
-    BubblewrapProfile, OverlayDirs,
-=======
     prepare_cgroup, prepare_overlay_dirs, resolve_seccomp_numbers, unmount_overlay, OverlayDirs,
->>>>>>> 9336cc1e
 };
 use parking_lot::RwLock;
 use serde::{Deserialize, Serialize};
 use thiserror::Error;
-<<<<<<< HEAD
-use tokio::{fs, io::AsyncWriteExt, process::Command, sync::Mutex, task::spawn_blocking};
-=======
 use tokio::{
     fs,
     io::{AsyncReadExt, AsyncWriteExt},
     process::Command,
     sync::Mutex,
 };
->>>>>>> 9336cc1e
 use tracing::{info, instrument, warn};
 use uuid::Uuid;
 use which::which;
 
 const DEFAULT_RUNTIME_KIND: &str = "process";
 
-pub use audit::{verify_signed_line, AuditConfig, AuditEvent, AuditEventKind};
+pub use audit::AuditConfig;
 
 /// Logical configuration driving the kernel behaviour.
 #[derive(Debug, Clone)]
@@ -102,13 +83,10 @@
     pub enable_overlayfs: bool,
     pub enable_seccomp: bool,
     pub bubblewrap_path: Option<PathBuf>,
-    pub bubblewrap: BubblewrapProfile,
     pub cgroup_root: Option<PathBuf>,
     pub seccomp_profile_path: Option<PathBuf>,
     pub seccomp_allow_syscalls: Vec<String>,
     pub fallback_to_plain: bool,
-    pub overlay: OverlayConfig,
-    pub seccomp: Option<SeccompConfig>,
 }
 
 impl Default for IsolationSettings {
@@ -119,47 +97,14 @@
             enable_overlayfs: cfg!(target_os = "linux"),
             enable_seccomp: cfg!(target_os = "linux"),
             bubblewrap_path: None,
-            bubblewrap: BubblewrapProfile::default(),
             cgroup_root: Some(PathBuf::from("/sys/fs/cgroup/bkg")),
             seccomp_profile_path: None,
             seccomp_allow_syscalls: Vec::new(),
             fallback_to_plain: true,
-            overlay: OverlayConfig::default(),
-            seccomp: None,
-        }
-    }
-}
-
-<<<<<<< HEAD
-#[derive(Debug, Clone, Default)]
-pub struct OverlayConfig {
-    pub enabled: bool,
-}
-
-#[derive(Debug, Clone, PartialEq, Eq)]
-pub enum SeccompAction {
-    Errno(i32),
-    KillProcess,
-}
-
-impl Default for SeccompAction {
-    fn default() -> Self {
-        Self::Errno(1)
-    }
-}
-
-#[derive(Debug, Clone, Default)]
-pub struct SeccompConfig {
-    pub action: SeccompAction,
-    pub deny_syscalls: Vec<String>,
-}
-
-impl SeccompConfig {
-    pub fn deny(mut self, syscall: impl Into<String>) -> Self {
-        self.deny_syscalls.push(syscall.into());
-        self
-    }
-=======
+        }
+    }
+}
+
 const DEFAULT_SECCOMP_ALLOWLIST: &[&str] = &[
     "read",
     "write",
@@ -285,7 +230,6 @@
     }
 
     allowlist
->>>>>>> 9336cc1e
 }
 
 /// High-level API exposed by the CAVE kernel.
@@ -732,11 +676,7 @@
 struct ProcessRuntimeInner {
     isolation: IsolationSettings,
     bubblewrap_path: Option<PathBuf>,
-<<<<<<< HEAD
-    seccomp_warned: AtomicBool,
-=======
     seccomp: Option<SeccompContext>,
->>>>>>> 9336cc1e
 }
 
 impl ProcessSandboxRuntime {
@@ -766,12 +706,6 @@
             None => None,
         };
 
-<<<<<<< HEAD
-        if isolation.enable_seccomp && !isolation.seccomp_allow_syscalls.is_empty() {
-            resolve_seccomp_numbers(&isolation.seccomp_allow_syscalls)
-                .with_context(|| "resolving seccomp allowlist to numeric identifiers")?;
-        }
-=======
         let seccomp = if isolation.enable_seccomp {
             let allowlist = build_seccomp_allowlist(&isolation);
             let numbers = resolve_seccomp_numbers(&allowlist)
@@ -783,58 +717,16 @@
         } else {
             None
         };
->>>>>>> 9336cc1e
 
         let inner = ProcessRuntimeInner {
             isolation,
             bubblewrap_path,
-<<<<<<< HEAD
-            seccomp_warned: AtomicBool::new(false),
-=======
             seccomp,
->>>>>>> 9336cc1e
         };
 
         Ok(Self {
             inner: Arc::new(inner),
         })
-    }
-}
-
-impl ProcessRuntimeInner {
-    #[cfg(target_os = "linux")]
-    fn apply_seccomp(&self, command: &mut Command) -> Result<()> {
-        use std::io;
-
-        if let Some(config) = self.isolation.seccomp.as_ref() {
-            if config.deny_syscalls.is_empty() {
-                return Ok(());
-            }
-
-            if self.isolation.enable_namespaces && self.bubblewrap_path.is_some() {
-                if !self.seccomp_warned.swap(true, Ordering::Relaxed) {
-                    warn!("seccomp profile is not applied when executing via bubblewrap; configure bubblewrap policies instead");
-                }
-                return Ok(());
-            }
-
-            let profile = config.clone();
-            unsafe {
-                command
-                    .pre_exec(move || install_seccomp_filter(&profile).map_err(io::Error::other));
-            }
-        }
-
-        Ok(())
-    }
-
-    #[cfg(not(target_os = "linux"))]
-    fn apply_seccomp(&self, _command: &mut Command) -> Result<()> {
-        if self.isolation.seccomp.is_some() && !self.seccomp_warned.swap(true, Ordering::Relaxed) {
-            warn!("seccomp filtering requires Linux; skipping enforcement");
-        }
-
-        Ok(())
     }
 }
 
@@ -847,19 +739,6 @@
     ) -> Result<Arc<dyn SandboxInstance>> {
         fs::create_dir_all(workspace).await?;
 
-<<<<<<< HEAD
-        #[cfg(not(target_os = "linux"))]
-        if self.inner.isolation.overlay.enabled {
-            return Err(anyhow!("filesystem overlay isolation requires Linux"));
-        }
-
-        let persistent_root = if self.inner.isolation.overlay.enabled {
-            let root = workspace.join("root");
-            fs::create_dir_all(&root).await?;
-            root
-        } else {
-            workspace.to_path_buf()
-=======
         let overlay = if self.inner.isolation.enable_overlayfs {
             match prepare_overlay_dirs(workspace).await {
                 Ok(Some(dirs)) => Some(dirs),
@@ -875,7 +754,6 @@
             }
         } else {
             None
->>>>>>> 9336cc1e
         };
 
         let cgroup_path = if self.inner.isolation.enable_cgroups {
@@ -898,24 +776,14 @@
             None
         };
 
-        let overlay = OverlayManager::new(
-            persistent_root.clone(),
-            workspace.join(".overlay"),
-            self.inner.isolation.overlay.clone(),
-        );
-
         let instance = ProcessSandboxInstance::new(
             sandbox.id,
             workspace.to_path_buf(),
-            persistent_root,
             sandbox.limits(),
             self.inner.clone(),
             cgroup_path,
             overlay,
-<<<<<<< HEAD
-=======
             self.inner.seccomp.clone(),
->>>>>>> 9336cc1e
         );
         Ok(Arc::new(instance))
     }
@@ -951,56 +819,33 @@
 struct ProcessSandboxInstance {
     sandbox_id: Uuid,
     workspace_root: PathBuf,
-<<<<<<< HEAD
-    persistent_root: PathBuf,
-=======
->>>>>>> 9336cc1e
     limits: ResourceLimits,
     exec_lock: Mutex<()>,
     runtime: Arc<ProcessRuntimeInner>,
     cgroup_path: Option<PathBuf>,
-<<<<<<< HEAD
-    overlay: OverlayManager,
-=======
     overlay: Option<OverlayDirs>,
     seccomp: Option<SeccompContext>,
->>>>>>> 9336cc1e
 }
 
 impl ProcessSandboxInstance {
     fn new(
         sandbox_id: Uuid,
         workspace_root: PathBuf,
-<<<<<<< HEAD
-        persistent_root: PathBuf,
-        limits: ResourceLimits,
-        runtime: Arc<ProcessRuntimeInner>,
-        cgroup_path: Option<PathBuf>,
-        overlay: OverlayManager,
-=======
         limits: ResourceLimits,
         runtime: Arc<ProcessRuntimeInner>,
         cgroup_path: Option<PathBuf>,
         overlay: Option<OverlayDirs>,
         seccomp: Option<SeccompContext>,
->>>>>>> 9336cc1e
     ) -> Self {
         Self {
             sandbox_id,
             workspace_root,
-<<<<<<< HEAD
-            persistent_root,
-=======
->>>>>>> 9336cc1e
             limits,
             exec_lock: Mutex::new(()),
             runtime,
             cgroup_path,
             overlay,
-<<<<<<< HEAD
-=======
             seccomp,
->>>>>>> 9336cc1e
         }
     }
 }
@@ -1013,21 +858,6 @@
             .timeout
             .unwrap_or_else(|| Duration::from_secs(self.limits.timeout_seconds as u64));
 
-<<<<<<< HEAD
-        let overlay_mount = self.overlay.prepare().await?;
-        let execution_root = overlay_mount.path().to_path_buf();
-
-        let mut command = if self.runtime.isolation.enable_namespaces {
-            if let Some(bwrap) = self.runtime.bubblewrap_path.as_ref() {
-                build_bubblewrap_command(
-                    bwrap,
-                    &request,
-                    &self.workspace_root,
-                    &execution_root,
-                    self.sandbox_id,
-                    &self.runtime.isolation.bubblewrap,
-                    self.runtime.isolation.seccomp_profile_path.as_deref(),
-=======
         let mut active_workspace = self.workspace_root.as_path();
         let mut overlay_mounted = false;
         if let Some(dirs) = self.overlay.as_ref() {
@@ -1065,42 +895,25 @@
                     active_workspace,
                     self.sandbox_id,
                     profile,
->>>>>>> 9336cc1e
                 )
             } else {
                 build_plain_command(
                     &request,
-<<<<<<< HEAD
-                    &execution_root,
-                    &self.persistent_root,
-                    self.sandbox_id,
-=======
                     active_workspace,
                     self.sandbox_id,
                     self.seccomp.as_ref().map(|ctx| ctx.numbers.clone()),
->>>>>>> 9336cc1e
                 )
             }
         } else {
             build_plain_command(
                 &request,
-<<<<<<< HEAD
-                &execution_root,
-                &self.persistent_root,
-                self.sandbox_id,
-=======
                 active_workspace,
                 self.sandbox_id,
                 self.seccomp.as_ref().map(|ctx| ctx.numbers.clone()),
->>>>>>> 9336cc1e
             )
         };
 
         command.kill_on_drop(true);
-        #[cfg(target_os = "linux")]
-        if let Err(err) = self.runtime.apply_seccomp(&mut command) {
-            warn!(sandbox = %self.sandbox_id, error = %err, "failed to apply seccomp profile");
-        }
         if request.stdin.is_some() {
             command.stdin(std::process::Stdio::piped());
         }
@@ -1111,8 +924,6 @@
         let mut child = match command.spawn() {
             Ok(child) => child,
             Err(err) => {
-<<<<<<< HEAD
-=======
                 if overlay_mounted {
                     if let Some(dirs) = self.overlay.as_ref() {
                         if let Err(unmount_err) = unmount_overlay(dirs) {
@@ -1124,7 +935,6 @@
                         }
                     }
                 }
->>>>>>> 9336cc1e
                 return Err(err.into());
             }
         };
@@ -1184,13 +994,6 @@
             }
         };
 
-<<<<<<< HEAD
-        let result = match tokio::time::timeout(timeout, wait_future.as_mut()).await {
-            Ok(result) => {
-                let output = result?;
-                let duration = start.elapsed();
-                let stdout = if output.stdout.is_empty() {
-=======
         let duration = start.elapsed();
 
         let stdout = match stdout_task {
@@ -1208,7 +1011,6 @@
                 }
                 Err(err) => {
                     warn!(sandbox = %self.sandbox_id, error = %err, "stdout task panicked");
->>>>>>> 9336cc1e
                     None
                 }
             },
@@ -1227,20 +1029,6 @@
                 Ok(Err(err)) => {
                     warn!(sandbox = %self.sandbox_id, error = %err, "failed to read stderr");
                     None
-<<<<<<< HEAD
-                } else {
-                    Some(String::from_utf8_lossy(&output.stderr).to_string())
-                };
-
-                let outcome = ExecOutcome {
-                    exit_code: output.status.code(),
-                    stdout,
-                    stderr,
-                    duration,
-                    timed_out: false,
-                };
-                Ok(outcome)
-=======
                 }
                 Err(err) => {
                     warn!(sandbox = %self.sandbox_id, error = %err, "stderr task panicked");
@@ -1260,7 +1048,6 @@
                     existing.push_str(TIMEOUT_MSG);
                 }
                 None => stderr = Some(TIMEOUT_MSG.to_string()),
->>>>>>> 9336cc1e
             }
         }
 
@@ -1278,11 +1065,7 @@
                     warn!(sandbox = %self.sandbox_id, error = %err, "failed to unmount overlay");
                 }
             }
-<<<<<<< HEAD
-        };
-=======
-        }
->>>>>>> 9336cc1e
+        }
 
         result
     }
@@ -1292,345 +1075,16 @@
     }
 }
 
-<<<<<<< HEAD
-#[derive(Debug, Clone)]
-struct OverlayManager {
-    enabled: bool,
-    lower_dir: PathBuf,
-    overlay_dir: PathBuf,
-}
-
-impl OverlayManager {
-    fn new(lower_dir: PathBuf, overlay_dir: PathBuf, config: OverlayConfig) -> Self {
-        Self {
-            enabled: config.enabled,
-            lower_dir,
-            overlay_dir,
-        }
-    }
-
-    #[cfg(target_os = "linux")]
-    async fn prepare(&self) -> Result<OverlayMount> {
-        if !self.enabled {
-            return Ok(OverlayMount::passthrough(self.lower_dir.clone()));
-        }
-
-        fs::create_dir_all(&self.overlay_dir).await?;
-        let session_dir = self.overlay_dir.join(Uuid::new_v4().to_string());
-        fs::create_dir_all(&session_dir).await?;
-        let upper = session_dir.join("upper");
-        let work = session_dir.join("work");
-        let merged = session_dir.join("merged");
-        fs::create_dir_all(&upper).await?;
-        fs::create_dir_all(&work).await?;
-        fs::create_dir_all(&merged).await?;
-
-        let lower = self.lower_dir.clone();
-        let upper_clone = upper.clone();
-        let work_clone = work.clone();
-        let merged_clone = merged.clone();
-        spawn_blocking(move || -> Result<()> {
-            mount_overlay(&lower, &upper_clone, &work_clone, &merged_clone)?;
-            Ok(())
-        })
-        .await??;
-
-        Ok(OverlayMount::mounted(merged, session_dir))
-    }
-
-    #[cfg(not(target_os = "linux"))]
-    async fn prepare(&self) -> Result<OverlayMount> {
-        if self.enabled {
-            Err(anyhow!("filesystem overlay isolation requires Linux"))
-        } else {
-            Ok(OverlayMount::passthrough(self.lower_dir.clone()))
-        }
-    }
-}
-
-struct OverlayMount {
-    path: PathBuf,
-    _cleanup: Option<OverlayCleanup>,
-}
-
-impl OverlayMount {
-    fn passthrough(path: PathBuf) -> Self {
-        Self {
-            path,
-            _cleanup: None,
-        }
-    }
-
-    fn mounted(path: PathBuf, session_dir: PathBuf) -> Self {
-        Self {
-            path: path.clone(),
-            _cleanup: Some(OverlayCleanup {
-                merged: path,
-                session_dir,
-            }),
-        }
-    }
-
-    fn path(&self) -> &Path {
-        &self.path
-    }
-}
-
-struct OverlayCleanup {
-    merged: PathBuf,
-    session_dir: PathBuf,
-}
-
-impl Drop for OverlayCleanup {
-    fn drop(&mut self) {
-        #[cfg(target_os = "linux")]
-        {
-            if let Err(err) = unmount_overlay(&self.merged) {
-                warn!(path = %self.merged.display(), error = %err, "failed to unmount overlay");
-            }
-        }
-
-        if let Err(err) = std::fs::remove_dir_all(&self.session_dir) {
-            if err.kind() != std::io::ErrorKind::NotFound {
-                warn!(path = %self.session_dir.display(), error = %err, "failed to clean overlay workspace");
-            }
-        }
-    }
-}
-
-#[cfg(target_os = "linux")]
-fn mount_overlay(lower: &Path, upper: &Path, work: &Path, merged: &Path) -> Result<()> {
-    use anyhow::Context;
-    use std::ffi::CString;
-
-    let data = format!(
-        "lowerdir={},upperdir={},workdir={}",
-        lower.display(),
-        upper.display(),
-        work.display()
-    );
-
-    let source = CString::new("overlay").expect("static string");
-    let fstype = CString::new("overlay").expect("static string");
-    let target = path_to_cstring(merged)?;
-    let data_c = CString::new(data).context("overlay mount options")?;
-
-    let result = unsafe {
-        libc::mount(
-            source.as_ptr(),
-            target.as_ptr(),
-            fstype.as_ptr(),
-            0,
-            data_c.as_ptr() as *const libc::c_void,
-        )
-    };
-
-    if result != 0 {
-        return Err(std::io::Error::last_os_error())
-            .with_context(|| format!("mount overlay at {}", merged.display()));
-    }
-
-    Ok(())
-}
-
-#[cfg(target_os = "linux")]
-fn unmount_overlay(path: &Path) -> Result<()> {
-    use anyhow::Context;
-
-    let target = path_to_cstring(path)?;
-    let result = unsafe { libc::umount2(target.as_ptr(), libc::MNT_DETACH) };
-    if result != 0 {
-        return Err(std::io::Error::last_os_error())
-            .with_context(|| format!("unmount overlay at {}", path.display()));
-    }
-
-    Ok(())
-}
-
-#[cfg(target_os = "linux")]
-fn path_to_cstring(path: &Path) -> Result<std::ffi::CString> {
-    use anyhow::Context;
-
-    std::ffi::CString::new(path.as_os_str().as_bytes())
-        .with_context(|| format!("convert {} to CString", path.display()))
-}
-
-#[cfg(target_os = "linux")]
-fn install_seccomp_filter(config: &SeccompConfig) -> Result<()> {
-    use anyhow::Context;
-
-    if config.deny_syscalls.is_empty() {
-        return Ok(());
-    }
-
-    let syscalls = config
-        .deny_syscalls
-        .iter()
-        .map(|name| resolve_syscall_number(name))
-        .collect::<Result<Vec<_>>>()?;
-
-    unsafe {
-        if libc::prctl(libc::PR_SET_NO_NEW_PRIVS, 1, 0, 0, 0) != 0 {
-            return Err(std::io::Error::last_os_error()).context("prctl(PR_SET_NO_NEW_PRIVS)");
-        }
-    }
-
-    let mut filter = Vec::with_capacity(syscalls.len() * 2 + 5);
-    filter.push(bpf_stmt(
-        (libc::BPF_LD | libc::BPF_W | libc::BPF_ABS) as u16,
-        SECCOMP_DATA_ARCH_OFFSET,
-    ));
-    filter.push(bpf_jump(
-        (libc::BPF_JMP | libc::BPF_JEQ | libc::BPF_K) as u16,
-        audit_arch(),
-        0,
-        1,
-    ));
-    filter.push(bpf_stmt(
-        (libc::BPF_RET | libc::BPF_K) as u16,
-        libc::SECCOMP_RET_KILL_PROCESS,
-    ));
-    filter.push(bpf_stmt(
-        (libc::BPF_LD | libc::BPF_W | libc::BPF_ABS) as u16,
-        SECCOMP_DATA_NR_OFFSET,
-    ));
-
-    let deny_action = match config.action {
-        SeccompAction::Errno(errno) => libc::SECCOMP_RET_ERRNO | ((errno as u32) & 0x7fff),
-        SeccompAction::KillProcess => libc::SECCOMP_RET_KILL_PROCESS,
-    };
-
-    for syscall in syscalls {
-        filter.push(bpf_jump(
-            (libc::BPF_JMP | libc::BPF_JEQ | libc::BPF_K) as u16,
-            syscall,
-            0,
-            1,
-        ));
-        filter.push(bpf_stmt((libc::BPF_RET | libc::BPF_K) as u16, deny_action));
-    }
-
-    filter.push(bpf_stmt(
-        (libc::BPF_RET | libc::BPF_K) as u16,
-        libc::SECCOMP_RET_ALLOW,
-    ));
-
-    let prog = libc::sock_fprog {
-        len: filter.len() as u16,
-        filter: filter.as_mut_ptr(),
-    };
-
-    unsafe {
-        if libc::prctl(
-            libc::PR_SET_SECCOMP,
-            libc::SECCOMP_MODE_FILTER,
-            &prog as *const _ as *const std::ffi::c_void,
-            0,
-            0,
-        ) != 0
-        {
-            return Err(std::io::Error::last_os_error()).context("prctl(PR_SET_SECCOMP)");
-        }
-    }
-
-    Ok(())
-}
-
-#[cfg(target_os = "linux")]
-fn bpf_stmt(code: u16, k: u32) -> libc::sock_filter {
-    libc::sock_filter {
-        code,
-        jt: 0,
-        jf: 0,
-        k,
-    }
-}
-
-#[cfg(target_os = "linux")]
-fn bpf_jump(code: u16, k: u32, jt: u8, jf: u8) -> libc::sock_filter {
-    libc::sock_filter { code, jt, jf, k }
-}
-
-#[cfg(target_os = "linux")]
-fn audit_arch() -> u32 {
-    #[cfg(target_arch = "x86_64")]
-    {
-        0xC000_003E
-    }
-
-    #[cfg(target_arch = "aarch64")]
-    {
-        0xC000_00B7
-    }
-
-    #[cfg(not(any(target_arch = "x86_64", target_arch = "aarch64")))]
-    {
-        0xC000_003E
-    }
-}
-
-#[cfg(target_os = "linux")]
-fn resolve_syscall_number(name: &str) -> Result<u32> {
-    if let Ok(value) = name.parse::<i64>() {
-        if value < 0 {
-            return Err(anyhow!("invalid syscall number {}", value));
-        }
-        return Ok(value as u32);
-    }
-
-    let number = match name {
-        "clone" => libc::SYS_clone,
-        "execve" => libc::SYS_execve,
-        "fork" => libc::SYS_fork,
-        "kill" => libc::SYS_kill,
-        "mount" => libc::SYS_mount,
-        "open" => libc::SYS_open,
-        "openat" => libc::SYS_openat,
-        "pivot_root" => libc::SYS_pivot_root,
-        "ptrace" => libc::SYS_ptrace,
-        "setgid" => libc::SYS_setgid,
-        "setuid" => libc::SYS_setuid,
-        "socket" => libc::SYS_socket,
-        "umount" => libc::SYS_umount2,
-        "unshare" => libc::SYS_unshare,
-        "chmod" => libc::SYS_chmod,
-        "chown" => libc::SYS_chown,
-        "mknod" => libc::SYS_mknod,
-        other => {
-            return Err(anyhow!("unknown syscall '{}' in seccomp profile", other));
-        }
-    };
-
-    Ok(number as u32)
-}
-
-#[cfg(target_os = "linux")]
-const SECCOMP_DATA_NR_OFFSET: u32 = 0;
-
-#[cfg(target_os = "linux")]
-const SECCOMP_DATA_ARCH_OFFSET: u32 = 4;
-
-fn build_plain_command(
-    request: &ExecRequest,
-    workdir: &Path,
-    persistent_root: &Path,
-    sandbox_id: Uuid,
-=======
 fn build_plain_command(
     request: &ExecRequest,
     workspace: &Path,
     sandbox_id: Uuid,
     seccomp_numbers: Option<Arc<Vec<u32>>>,
->>>>>>> 9336cc1e
 ) -> Command {
     let mut command = Command::new(&request.command);
     command.args(&request.args);
-    command.current_dir(workdir);
+    command.current_dir(workspace);
     command.env("BKG_SANDBOX_ID", sandbox_id.to_string());
-<<<<<<< HEAD
-    command.env("BKG_SANDBOX_WORKDIR", workdir);
-    command.env("BKG_SANDBOX_ROOT", persistent_root);
-=======
 
     #[cfg(target_os = "linux")]
     if let Some(numbers) = seccomp_numbers {
@@ -1642,89 +1096,45 @@
         }
     }
 
->>>>>>> 9336cc1e
     command
 }
 
 fn build_bubblewrap_command(
     bwrap_path: &Path,
     request: &ExecRequest,
-    workspace_root: &Path,
-    execution_root: &Path,
+    workspace: &Path,
     sandbox_id: Uuid,
-<<<<<<< HEAD
-    profile: &BubblewrapProfile,
-    fallback_seccomp_profile: Option<&Path>,
-=======
     seccomp_profile: Option<&Path>,
->>>>>>> 9336cc1e
 ) -> Command {
     let mut command = Command::new(bwrap_path);
     command.env("BKG_SANDBOX_ID", sandbox_id.to_string());
     command.arg("--die-with-parent");
     command.arg("--new-session");
-
-    for flag in profile.namespace_flags() {
-        command.arg(flag);
-    }
-
-    if let Some(uid) = profile.uid() {
-        command.arg("--uid").arg(uid.to_string());
-    }
-
-    if let Some(gid) = profile.gid() {
-        command.arg("--gid").arg(gid.to_string());
-    }
-
-    command.arg("--proc").arg(profile.proc_path());
-
-    for cap in profile.drop_capabilities() {
-        command.arg("--cap-drop").arg(cap);
-    }
-
-    for path in profile.readonly_paths() {
-        if path.exists() {
+    command.arg("--unshare-pid");
+    command.arg("--unshare-uts");
+    command.arg("--unshare-ipc");
+    command.arg("--unshare-net");
+    command.arg("--unshare-cgroup");
+    command.arg("--proc").arg("/proc");
+
+    for path in ro_bind_candidates() {
+        if std::path::Path::new(path).exists() {
             command.arg("--ro-bind").arg(path).arg(path);
         }
     }
 
-    for path in profile.device_paths() {
-        if path.exists() {
-            command.arg("--dev-bind").arg(path).arg(path);
-        }
-    }
-
-    command
-        .arg("--bind")
-        .arg(execution_root)
-        .arg(workspace_root);
-    command.arg("--chdir").arg(workspace_root);
-
-    for path in profile.tmpfs_paths() {
-        command.arg("--tmpfs").arg(path);
-    }
-
+    command.arg("--dev-bind").arg("/dev").arg("/dev");
+    command.arg("--bind").arg(workspace).arg(workspace);
+    command.arg("--chdir").arg(workspace);
+    command.arg("--tmpfs").arg("/tmp");
     command
         .arg("--setenv")
         .arg("PATH")
         .arg("/usr/bin:/bin:/sbin");
-    command.arg("--setenv").arg("HOME").arg(workspace_root);
     command
         .arg("--setenv")
         .arg("BKG_SANDBOX_ID")
         .arg(sandbox_id.to_string());
-    command
-        .arg("--setenv")
-        .arg("BKG_SANDBOX_WORKDIR")
-        .arg(workspace_root);
-    command
-        .arg("--setenv")
-        .arg("BKG_SANDBOX_ROOT")
-        .arg(workspace_root);
-
-    if let Some(profile_path) = profile.seccomp_profile().or(fallback_seccomp_profile) {
-        command.arg("--seccomp").arg(profile_path);
-    }
 
     if let Some(profile) = seccomp_profile {
         command.arg("--seccomp").arg(profile);
@@ -1734,6 +1144,10 @@
     command.arg(&request.command);
     command.args(&request.args);
     command
+}
+
+fn ro_bind_candidates() -> &'static [&'static str] {
+    &["/usr", "/bin", "/sbin", "/lib", "/lib64", "/etc"]
 }
 
 fn sanitize_component(input: &str) -> String {
