//! Core CAVE kernel orchestration logic.
//!
//! The implementation focuses on the Phase‑0 requirements laid out in the
//! README: provisioning sandboxes, enforcing default resource policies,
//! orchestrating lifecycle transitions and persisting execution audits via the
//! `bkg-db` crate. Real low-level sandboxing (namespaces, seccomp, etc.) will be
//! layered in later; the current runtime is a safe process isolation shim that
//! operates within a prepared workspace directory.

mod audit;
mod isolation;

use std::{
    collections::HashMap,
    path::{Path, PathBuf},
    sync::{
        atomic::{AtomicBool, Ordering},
        Arc,
    },
    time::{Duration, Instant},
};

#[cfg(target_os = "linux")]
use std::os::unix::ffi::OsStrExt;

use anyhow::{anyhow, Result};
use async_trait::async_trait;
use audit::{AuditEvent, AuditLogWriter};
use bkg_db::{
    self, Database, ExecutionRecord, NewSandbox, ResourceLimits, SandboxError, SandboxRecord,
    SandboxStatus,
};
use chrono::Utc;
use isolation::{add_pid_to_cgroup, cleanup_cgroup, prepare_cgroup};
use parking_lot::RwLock;
use serde::{Deserialize, Serialize};
use thiserror::Error;
use tokio::{fs, io::AsyncWriteExt, process::Command, sync::Mutex, task::spawn_blocking};
use tracing::{info, instrument, warn};
use uuid::Uuid;
use which::which;

const DEFAULT_RUNTIME_KIND: &str = "process";

pub use audit::AuditConfig;

/// Logical configuration driving the kernel behaviour.
#[derive(Debug, Clone)]
pub struct KernelConfig {
    pub workspace_root: PathBuf,
    pub default_limits: ResourceLimits,
    pub default_runtime: String,
    pub isolation: IsolationSettings,
    pub audit: AuditConfig,
}

impl KernelConfig {
    pub fn workspace_for(&self, namespace: &str, id: Uuid) -> PathBuf {
        let ns_component = sanitize_component(namespace);
        self.workspace_root.join(ns_component).join(id.to_string())
    }
}

impl Default for KernelConfig {
    fn default() -> Self {
        Self {
            workspace_root: PathBuf::from("./.cave_workspaces"),
            default_limits: ResourceLimits::default(),
            default_runtime: DEFAULT_RUNTIME_KIND.to_string(),
            isolation: IsolationSettings::default(),
            audit: AuditConfig::default(),
        }
    }
}

/// Configures how the runtime applies host isolation primitives.
#[derive(Debug, Clone)]
pub struct IsolationSettings {
    pub enable_namespaces: bool,
    pub enable_cgroups: bool,
    pub bubblewrap_path: Option<PathBuf>,
    pub cgroup_root: Option<PathBuf>,
    pub fallback_to_plain: bool,
    pub overlay: OverlayConfig,
    pub seccomp: Option<SeccompConfig>,
}

impl Default for IsolationSettings {
    fn default() -> Self {
        Self {
            enable_namespaces: true,
            enable_cgroups: true,
            bubblewrap_path: None,
            cgroup_root: Some(PathBuf::from("/sys/fs/cgroup/bkg")),
            fallback_to_plain: true,
            overlay: OverlayConfig::default(),
            seccomp: None,
        }
    }
}

#[derive(Debug, Clone, Default)]
pub struct OverlayConfig {
    pub enabled: bool,
}

#[derive(Debug, Clone, PartialEq, Eq)]
pub enum SeccompAction {
    Errno(i32),
    KillProcess,
}

impl Default for SeccompAction {
    fn default() -> Self {
        Self::Errno(1)
    }
}

#[derive(Debug, Clone, Default)]
pub struct SeccompConfig {
    pub action: SeccompAction,
    pub deny_syscalls: Vec<String>,
}

impl SeccompConfig {
    pub fn deny(mut self, syscall: impl Into<String>) -> Self {
        self.deny_syscalls.push(syscall.into());
        self
    }
}

/// High-level API exposed by the CAVE kernel.
pub struct CaveKernel<R>
where
    R: SandboxRuntime,
{
    db: Database,
    runtime: Arc<R>,
    config: KernelConfig,
    instances: Arc<RwLock<HashMap<Uuid, Arc<dyn SandboxInstance>>>>,
    audit: Option<Arc<AuditLogWriter>>,
}

impl<R> Clone for CaveKernel<R>
where
    R: SandboxRuntime,
{
    fn clone(&self) -> Self {
        Self {
            db: self.db.clone(),
            runtime: self.runtime.clone(),
            config: self.config.clone(),
            instances: self.instances.clone(),
            audit: self.audit.clone(),
        }
    }
}

impl<R> CaveKernel<R>
where
    R: SandboxRuntime,
{
    pub fn new(db: Database, runtime: R, config: KernelConfig) -> Self {
        let audit = if config.audit.enabled {
            match AuditLogWriter::try_new(&config.audit) {
                Ok(writer) => Some(Arc::new(writer)),
                Err(err) => {
                    warn!(error = %err, "failed to initialize audit log writer; disabling audits");
                    None
                }
            }
        } else {
            None
        };

        Self {
            db,
            runtime: Arc::new(runtime),
            config,
            instances: Arc::new(RwLock::new(HashMap::new())),
            audit,
        }
    }

    pub fn config(&self) -> &KernelConfig {
        &self.config
    }

    async fn record_audit(&self, event: AuditEvent) {
        if let Some(writer) = self.audit.clone() {
            if let Err(err) = writer.append(&event).await {
                warn!(
                    sandbox_id = %event.sandbox_id,
                    error = %err,
                    "failed to append audit log entry"
                );
            }
        }
    }

    /// Creates a sandbox entry and enforces namespace uniqueness.
    #[instrument(skip(self, request))]
    pub async fn create_sandbox(
        &self,
        request: CreateSandboxRequest,
    ) -> Result<SandboxRecord, KernelError> {
        let limits = request
            .resource_limits
            .unwrap_or(self.config.default_limits);
        let runtime = request
            .runtime
            .as_deref()
            .unwrap_or(&self.config.default_runtime)
            .to_owned();

        let record = self
            .db
            .create_sandbox(NewSandbox::with_limits(
                &request.namespace,
                &request.name,
                &runtime,
                limits,
            ))
            .await
            .map_err(KernelError::from)?;

        info!(sandbox_id = %record.id, namespace = %record.namespace, "sandbox created");
        self.record_audit(AuditEvent::sandbox_created(
            record.id,
            record.namespace.clone(),
            record.name.clone(),
            record.runtime.clone(),
            record.limits(),
        ))
        .await;
        Ok(record)
    }

    /// Boots (or reboots) the sandbox runtime and transitions lifecycle state.
    #[instrument(skip(self))]
    pub async fn start_sandbox(&self, id: Uuid) -> Result<SandboxRecord, KernelError> {
        let record = self
            .db
            .fetch_sandbox(id)
            .await
            .map_err(KernelError::from)?
            .ok_or(KernelError::NotFound(id))?;

        if self.instances.read().contains_key(&id) {
            return Err(KernelError::AlreadyRunning(id));
        }

        self.db
            .update_status(id, SandboxStatus::Preparing)
            .await
            .map_err(KernelError::from)?;

        let workspace = self.config.workspace_for(&record.namespace, record.id);
        fs::create_dir_all(&workspace)
            .await
            .map_err(|err| KernelError::Io(workspace.clone(), err))?;

        match self.runtime.spawn(&record, &workspace).await {
            Ok(instance) => {
                self.instances.write().insert(id, instance);
                self.db
                    .touch_last_started(id)
                    .await
                    .map_err(KernelError::from)?;
                self.db
                    .update_status(id, SandboxStatus::Running)
                    .await
                    .map_err(KernelError::from)?;
                let updated = self
                    .db
                    .fetch_sandbox(id)
                    .await
                    .map_err(KernelError::from)?
                    .expect("sandbox must exist after start");
                info!(sandbox_id = %id, "sandbox running");
                self.record_audit(AuditEvent::sandbox_started(
                    updated.id,
                    updated.namespace.clone(),
                ))
                .await;
                Ok(updated)
            }
            Err(err) => {
                warn!(sandbox_id = %id, error = %err, "sandbox failed to start");
                self.db
                    .update_status(id, SandboxStatus::Failed)
                    .await
                    .map_err(KernelError::from)?;
                Err(KernelError::Runtime(err))
            }
        }
    }

    /// Executes a command within the sandbox runtime and persists audit logs.
    #[instrument(skip(self, request))]
    pub async fn exec(&self, id: Uuid, request: ExecRequest) -> Result<ExecOutcome, KernelError> {
        let record = self
            .db
            .fetch_sandbox(id)
            .await
            .map_err(KernelError::from)?
            .ok_or(KernelError::NotFound(id))?;

        let instance = self
            .instances
            .read()
            .get(&id)
            .cloned()
            .ok_or(KernelError::NotRunning(id))?;

        let effective_request =
            request.with_default_timeout(Duration::from_secs(record.timeout_seconds as u64));
        let runtime_request = effective_request.clone();
        let command_for_log = effective_request.command.clone();
        let args_for_log = effective_request.args.clone();
        let outcome = instance
            .exec(runtime_request)
            .await
            .map_err(KernelError::Runtime)?;

        let audit_entry = ExecutionRecord {
            sandbox_id: record.id,
            executed_at: Utc::now(),
            command: effective_request.command,
            args: effective_request.args,
            exit_code: outcome.exit_code,
            stdout: outcome.stdout.clone(),
            stderr: outcome.stderr.clone(),
            duration_ms: outcome.duration_ms(),
            timed_out: outcome.timed_out,
        };

        self.db
            .record_execution(audit_entry)
            .await
            .map_err(KernelError::from)?;

        self.record_audit(AuditEvent::sandbox_exec(
            record.id,
            record.namespace.clone(),
            command_for_log,
            args_for_log,
            outcome.exit_code,
            outcome.duration_ms(),
            outcome.timed_out,
        ))
        .await;

        Ok(outcome)
    }

    /// Stops the runtime instance and updates state tracking.
    #[instrument(skip(self))]
    pub async fn stop_sandbox(&self, id: Uuid) -> Result<(), KernelError> {
        let record = self
            .db
            .fetch_sandbox(id)
            .await
            .map_err(KernelError::from)?
            .ok_or(KernelError::NotFound(id))?;

        let instance = self
            .instances
            .write()
            .remove(&id)
            .ok_or(KernelError::NotRunning(id))?;

        instance.stop().await.map_err(KernelError::Runtime)?;
        self.db
            .touch_last_stopped(id)
            .await
            .map_err(KernelError::from)?;
        self.db
            .update_status(id, SandboxStatus::Stopped)
            .await
            .map_err(KernelError::from)?;
        info!(sandbox_id = %id, "sandbox stopped");
        self.record_audit(AuditEvent::sandbox_stopped(
            record.id,
            record.namespace.clone(),
        ))
        .await;
        Ok(())
    }

    /// Deletes the sandbox record and removes associated workspace on disk.
    #[instrument(skip(self))]
    pub async fn delete_sandbox(&self, id: Uuid) -> Result<(), KernelError> {
        if self.instances.read().contains_key(&id) {
            return Err(KernelError::AlreadyRunning(id));
        }

        let record = self
            .db
            .fetch_sandbox(id)
            .await
            .map_err(KernelError::from)?
            .ok_or(KernelError::NotFound(id))?;

        let workspace = self.config.workspace_for(&record.namespace, record.id);
        self.runtime
            .destroy(record.id, &workspace)
            .await
            .map_err(KernelError::Runtime)?;

        self.db
            .delete_sandbox(id)
            .await
            .map_err(KernelError::from)?;

        info!(sandbox_id = %id, "sandbox deleted");
        self.record_audit(AuditEvent::sandbox_deleted(
            record.id,
            record.namespace.clone(),
        ))
        .await;
        Ok(())
    }

    /// Returns the current metadata snapshot from persistence.
    pub async fn get_sandbox(&self, id: Uuid) -> Result<SandboxRecord, KernelError> {
        self.db
            .fetch_sandbox(id)
            .await
            .map_err(KernelError::from)?
            .ok_or(KernelError::NotFound(id))
    }

    /// Fetches the most recent execution audit entries.
    pub async fn recent_executions(
        &self,
        id: Uuid,
        limit: u32,
    ) -> Result<Vec<ExecutionRecord>, KernelError> {
        let _ = self
            .db
            .fetch_sandbox(id)
            .await
            .map_err(KernelError::from)?
            .ok_or(KernelError::NotFound(id))?;

        self.db
            .list_executions(id, limit)
            .await
            .map_err(KernelError::from)
    }
}

#[derive(Debug, Error)]
pub enum KernelError {
    #[error(transparent)]
    Storage(anyhow::Error),
    #[error(transparent)]
    Sandbox(SandboxError),
    #[error("sandbox {0} is already running")]
    AlreadyRunning(Uuid),
    #[error("sandbox {0} is not running")]
    NotRunning(Uuid),
    #[error("sandbox {0} not found")]
    NotFound(Uuid),
    #[error("runtime operation failed: {0}")]
    Runtime(anyhow::Error),
    #[error("failed to manipulate workspace {0}: {1}")]
    Io(PathBuf, std::io::Error),
}

impl From<anyhow::Error> for KernelError {
    fn from(value: anyhow::Error) -> Self {
        match value.downcast::<SandboxError>() {
            Ok(sandbox_err) => KernelError::Sandbox(sandbox_err),
            Err(other) => KernelError::Storage(other),
        }
    }
}

/// Request payload when provisioning a new sandbox.
#[derive(Debug, Clone, Deserialize, Serialize)]
pub struct CreateSandboxRequest {
    pub namespace: String,
    pub name: String,
    pub runtime: Option<String>,
    pub resource_limits: Option<ResourceLimits>,
}

impl CreateSandboxRequest {
    pub fn new<N: Into<String>, K: Into<String>>(namespace: N, name: K) -> Self {
        Self {
            namespace: namespace.into(),
            name: name.into(),
            runtime: None,
            resource_limits: None,
        }
    }
}

/// Execution request routed to runtime instances.
#[derive(Debug, Clone)]
pub struct ExecRequest {
    pub command: String,
    pub args: Vec<String>,
    pub stdin: Option<String>,
    pub timeout: Option<Duration>,
}

impl ExecRequest {
    pub fn with_command<S: Into<String>>(command: S) -> Self {
        Self {
            command: command.into(),
            args: Vec::new(),
            stdin: None,
            timeout: None,
        }
    }

    pub fn with_default_timeout(mut self, default: Duration) -> Self {
        if self.timeout.is_none() {
            self.timeout = Some(default);
        }
        self
    }
}

/// Result of an execution inside the sandbox.
#[derive(Debug, Clone)]
pub struct ExecOutcome {
    pub exit_code: Option<i32>,
    pub stdout: Option<String>,
    pub stderr: Option<String>,
    pub duration: Duration,
    pub timed_out: bool,
}

impl ExecOutcome {
    pub fn duration_ms(&self) -> u64 {
        self.duration.as_millis() as u64
    }
}

#[async_trait]
pub trait SandboxRuntime: Send + Sync + 'static {
    async fn spawn(
        &self,
        sandbox: &SandboxRecord,
        workspace: &Path,
    ) -> Result<Arc<dyn SandboxInstance>>;
    async fn destroy(&self, sandbox_id: Uuid, workspace: &Path) -> Result<()>;
}

#[async_trait]
pub trait SandboxInstance: Send + Sync + 'static {
    async fn exec(&self, request: ExecRequest) -> Result<ExecOutcome>;
    async fn stop(&self) -> Result<()>;
}

/// Process-based runtime adapter wrapping OS isolation primitives when available.
#[derive(Debug, Clone)]
pub struct ProcessSandboxRuntime {
    inner: Arc<ProcessRuntimeInner>,
}

#[derive(Debug)]
struct ProcessRuntimeInner {
    isolation: IsolationSettings,
    bubblewrap_path: Option<PathBuf>,
    seccomp_warned: AtomicBool,
}

impl ProcessSandboxRuntime {
    pub fn new(mut isolation: IsolationSettings) -> Result<Self> {
        let bubblewrap_path = if isolation.enable_namespaces {
            if let Some(explicit) = isolation.bubblewrap_path.clone() {
                Some(explicit)
            } else {
                which("bwrap").ok()
            }
        } else {
            None
        };

        let bubblewrap_path = match bubblewrap_path {
            Some(path) => Some(path),
            None if isolation.enable_namespaces && !isolation.fallback_to_plain => {
                return Err(anyhow!(
                    "bubblewrap binary not found and fallback disabled; cannot enable namespaces"
                ));
            }
            None if isolation.enable_namespaces => {
                warn!("bubblewrap not found; falling back to plain process execution");
                isolation.enable_namespaces = false;
                None
            }
            None => None,
        };

        let inner = ProcessRuntimeInner {
            isolation,
            bubblewrap_path,
            seccomp_warned: AtomicBool::new(false),
        };

        Ok(Self {
            inner: Arc::new(inner),
        })
    }
}

impl ProcessRuntimeInner {
    #[cfg(target_os = "linux")]
    fn apply_seccomp(&self, command: &mut Command) -> Result<()> {
        use std::io;

        if let Some(config) = self.isolation.seccomp.as_ref() {
            if config.deny_syscalls.is_empty() {
                return Ok(());
            }

            if self.isolation.enable_namespaces && self.bubblewrap_path.is_some() {
                if !self.seccomp_warned.swap(true, Ordering::Relaxed) {
                    warn!("seccomp profile is not applied when executing via bubblewrap; configure bubblewrap policies instead");
                }
                return Ok(());
            }

            let profile = config.clone();
            unsafe {
                command
                    .pre_exec(move || install_seccomp_filter(&profile).map_err(io::Error::other));
            }
        }

        Ok(())
    }

    #[cfg(not(target_os = "linux"))]
    fn apply_seccomp(&self, _command: &mut Command) -> Result<()> {
        if self.isolation.seccomp.is_some() && !self.seccomp_warned.swap(true, Ordering::Relaxed) {
            warn!("seccomp filtering requires Linux; skipping enforcement");
        }

        Ok(())
    }
}

#[async_trait]
impl SandboxRuntime for ProcessSandboxRuntime {
    async fn spawn(
        &self,
        sandbox: &SandboxRecord,
        workspace: &Path,
    ) -> Result<Arc<dyn SandboxInstance>> {
        fs::create_dir_all(workspace).await?;

        #[cfg(not(target_os = "linux"))]
        if self.inner.isolation.overlay.enabled {
            return Err(anyhow!("filesystem overlay isolation requires Linux"));
        }

        let persistent_root = if self.inner.isolation.overlay.enabled {
            let root = workspace.join("root");
            fs::create_dir_all(&root).await?;
            root
        } else {
            workspace.to_path_buf()
        };

        let cgroup_path = if self.inner.isolation.enable_cgroups {
            if let Some(root) = self.inner.isolation.cgroup_root.as_ref() {
                match prepare_cgroup(root, sandbox.id, sandbox.limits()).await {
                    Ok(path) => Some(path),
                    Err(err) => {
                        warn!(
                            sandbox_id = %sandbox.id,
                            error = %err,
                            "failed to initialize cgroup; continuing without cgroup limits"
                        );
                        None
                    }
                }
            } else {
                None
            }
        } else {
            None
        };

        let overlay = OverlayManager::new(
            persistent_root.clone(),
            workspace.join(".overlay"),
            self.inner.isolation.overlay.clone(),
        );

        let instance = ProcessSandboxInstance::new(
            sandbox.id,
            workspace.to_path_buf(),
            persistent_root,
            sandbox.limits(),
            self.inner.clone(),
            cgroup_path,
            overlay,
        );
        Ok(Arc::new(instance))
    }

    async fn destroy(&self, sandbox_id: Uuid, workspace: &Path) -> Result<()> {
        if fs::metadata(workspace).await.is_ok() {
            fs::remove_dir_all(workspace).await?;
        }

        if self.inner.isolation.enable_cgroups {
            if let Some(root) = self.inner.isolation.cgroup_root.as_ref() {
                if let Err(err) = cleanup_cgroup(root, sandbox_id).await {
                    warn!(sandbox_id = %sandbox_id, error = %err, "failed to cleanup cgroup");
                }
            }
        }

        Ok(())
    }
}

#[derive(Debug)]
struct ProcessSandboxInstance {
    sandbox_id: Uuid,
    workspace_root: PathBuf,
    persistent_root: PathBuf,
    limits: ResourceLimits,
    exec_lock: Mutex<()>,
    runtime: Arc<ProcessRuntimeInner>,
    cgroup_path: Option<PathBuf>,
    overlay: OverlayManager,
}

impl ProcessSandboxInstance {
    fn new(
        sandbox_id: Uuid,
        workspace_root: PathBuf,
        persistent_root: PathBuf,
        limits: ResourceLimits,
        runtime: Arc<ProcessRuntimeInner>,
        cgroup_path: Option<PathBuf>,
        overlay: OverlayManager,
    ) -> Self {
        Self {
            sandbox_id,
            workspace_root,
            persistent_root,
            limits,
            exec_lock: Mutex::new(()),
            runtime,
            cgroup_path,
            overlay,
        }
    }
}

#[async_trait]
impl SandboxInstance for ProcessSandboxInstance {
    async fn exec(&self, request: ExecRequest) -> Result<ExecOutcome> {
        let _guard = self.exec_lock.lock().await;
        let timeout = request
            .timeout
            .unwrap_or_else(|| Duration::from_secs(self.limits.timeout_seconds as u64));

        let overlay_mount = self.overlay.prepare().await?;
        let execution_root = overlay_mount.path().to_path_buf();
        let _overlay_guard = overlay_mount;

        let mut command = if self.runtime.isolation.enable_namespaces {
            if let Some(bwrap) = self.runtime.bubblewrap_path.as_ref() {
                build_bubblewrap_command(
                    bwrap,
                    &request,
                    &self.workspace_root,
                    &execution_root,
                    self.sandbox_id,
                )
            } else {
                build_plain_command(
                    &request,
                    &execution_root,
                    &self.persistent_root,
                    self.sandbox_id,
                )
            }
        } else {
            build_plain_command(
                &request,
                &execution_root,
                &self.persistent_root,
                self.sandbox_id,
            )
        };

        command.kill_on_drop(true);
        #[cfg(target_os = "linux")]
        if let Err(err) = self.runtime.apply_seccomp(&mut command) {
            warn!(sandbox = %self.sandbox_id, error = %err, "failed to apply seccomp profile");
        }
        if request.stdin.is_some() {
            command.stdin(std::process::Stdio::piped());
        }
        command.stdout(std::process::Stdio::piped());
        command.stderr(std::process::Stdio::piped());

        let start = Instant::now();
        let mut child = command.spawn()?;

        if let Some(path) = self.cgroup_path.as_ref() {
            if let Some(pid) = child.id() {
                if let Err(err) = add_pid_to_cgroup(path, pid).await {
                    warn!(sandbox = %self.sandbox_id, error = %err, "failed to attach process to cgroup");
                }
            }
        }

        if let Some(input) = request.stdin {
            if let Some(mut stdin) = child.stdin.take() {
                stdin.write_all(input.as_bytes()).await?;
            }
        }

        let wait_future = child.wait_with_output();
        tokio::pin!(wait_future);

        match tokio::time::timeout(timeout, wait_future.as_mut()).await {
            Ok(result) => {
                let output = result?;
                let duration = start.elapsed();
                let stdout = if output.stdout.is_empty() {
                    None
                } else {
                    Some(String::from_utf8_lossy(&output.stdout).to_string())
                };
                let stderr = if output.stderr.is_empty() {
                    None
                } else {
                    Some(String::from_utf8_lossy(&output.stderr).to_string())
                };

                Ok(ExecOutcome {
                    exit_code: output.status.code(),
                    stdout,
                    stderr,
                    duration,
                    timed_out: false,
                })
            }
            Err(_) => {
                warn!(sandbox = %self.sandbox_id, "execution timed out, terminating process");
                Ok(ExecOutcome {
                    exit_code: None,
                    stdout: None,
                    stderr: Some("execution timed out".into()),
                    duration: start.elapsed(),
                    timed_out: true,
                })
            }
        }
    }

    async fn stop(&self) -> Result<()> {
        Ok(())
    }
}

#[derive(Debug, Clone)]
struct OverlayManager {
    enabled: bool,
    lower_dir: PathBuf,
    overlay_dir: PathBuf,
}

impl OverlayManager {
    fn new(lower_dir: PathBuf, overlay_dir: PathBuf, config: OverlayConfig) -> Self {
        Self {
            enabled: config.enabled,
            lower_dir,
            overlay_dir,
        }
    }

    #[cfg(target_os = "linux")]
    async fn prepare(&self) -> Result<OverlayMount> {
        if !self.enabled {
            return Ok(OverlayMount::passthrough(self.lower_dir.clone()));
        }

        fs::create_dir_all(&self.overlay_dir).await?;
        let session_dir = self.overlay_dir.join(Uuid::new_v4().to_string());
        fs::create_dir_all(&session_dir).await?;
        let upper = session_dir.join("upper");
        let work = session_dir.join("work");
        let merged = session_dir.join("merged");
        fs::create_dir_all(&upper).await?;
        fs::create_dir_all(&work).await?;
        fs::create_dir_all(&merged).await?;

        let lower = self.lower_dir.clone();
        let upper_clone = upper.clone();
        let work_clone = work.clone();
        let merged_clone = merged.clone();
        spawn_blocking(move || -> Result<()> {
            mount_overlay(&lower, &upper_clone, &work_clone, &merged_clone)?;
            Ok(())
        })
        .await??;

        Ok(OverlayMount::mounted(merged, session_dir))
    }

    #[cfg(not(target_os = "linux"))]
    async fn prepare(&self) -> Result<OverlayMount> {
        if self.enabled {
            Err(anyhow!("filesystem overlay isolation requires Linux"))
        } else {
            Ok(OverlayMount::passthrough(self.lower_dir.clone()))
        }
    }
}

struct OverlayMount {
    path: PathBuf,
    _cleanup: Option<OverlayCleanup>,
}

impl OverlayMount {
    fn passthrough(path: PathBuf) -> Self {
        Self {
            path,
            _cleanup: None,
        }
    }

    fn mounted(path: PathBuf, session_dir: PathBuf) -> Self {
        Self {
            path: path.clone(),
            _cleanup: Some(OverlayCleanup {
                merged: path,
                session_dir,
            }),
        }
    }

    fn path(&self) -> &Path {
        &self.path
    }
}

struct OverlayCleanup {
    merged: PathBuf,
    session_dir: PathBuf,
}

impl Drop for OverlayCleanup {
    fn drop(&mut self) {
        #[cfg(target_os = "linux")]
        {
            if let Err(err) = unmount_overlay(&self.merged) {
                warn!(path = %self.merged.display(), error = %err, "failed to unmount overlay");
            }
        }

        if let Err(err) = std::fs::remove_dir_all(&self.session_dir) {
            if err.kind() != std::io::ErrorKind::NotFound {
                warn!(path = %self.session_dir.display(), error = %err, "failed to clean overlay workspace");
            }
        }
    }
}

#[cfg(target_os = "linux")]
fn mount_overlay(lower: &Path, upper: &Path, work: &Path, merged: &Path) -> Result<()> {
    use anyhow::Context;
    use std::ffi::CString;

    let data = format!(
        "lowerdir={},upperdir={},workdir={}",
        lower.display(),
        upper.display(),
        work.display()
    );

    let source = CString::new("overlay").expect("static string");
    let fstype = CString::new("overlay").expect("static string");
    let target = path_to_cstring(merged)?;
    let data_c = CString::new(data).context("overlay mount options")?;

    let result = unsafe {
        libc::mount(
            source.as_ptr(),
            target.as_ptr(),
            fstype.as_ptr(),
            0,
            data_c.as_ptr() as *const libc::c_void,
        )
    };

    if result != 0 {
        return Err(std::io::Error::last_os_error())
            .with_context(|| format!("mount overlay at {}", merged.display()));
    }

    Ok(())
}

#[cfg(target_os = "linux")]
fn unmount_overlay(path: &Path) -> Result<()> {
    use anyhow::Context;

    let target = path_to_cstring(path)?;
    let result = unsafe { libc::umount2(target.as_ptr(), libc::MNT_DETACH) };
    if result != 0 {
        return Err(std::io::Error::last_os_error())
            .with_context(|| format!("unmount overlay at {}", path.display()));
    }

    Ok(())
}

#[cfg(target_os = "linux")]
fn path_to_cstring(path: &Path) -> Result<std::ffi::CString> {
    use anyhow::Context;

    std::ffi::CString::new(path.as_os_str().as_bytes())
        .with_context(|| format!("convert {} to CString", path.display()))
}

#[cfg(target_os = "linux")]
fn install_seccomp_filter(config: &SeccompConfig) -> Result<()> {
    use anyhow::Context;

    if config.deny_syscalls.is_empty() {
        return Ok(());
    }

    let syscalls = config
        .deny_syscalls
        .iter()
        .map(|name| resolve_syscall_number(name))
        .collect::<Result<Vec<_>>>()?;

    unsafe {
        if libc::prctl(libc::PR_SET_NO_NEW_PRIVS, 1, 0, 0, 0) != 0 {
            return Err(std::io::Error::last_os_error()).context("prctl(PR_SET_NO_NEW_PRIVS)");
        }
    }

    let mut filter = Vec::with_capacity(syscalls.len() * 2 + 5);
    filter.push(bpf_stmt(
        (libc::BPF_LD | libc::BPF_W | libc::BPF_ABS) as u16,
        SECCOMP_DATA_ARCH_OFFSET,
    ));
    filter.push(bpf_jump(
        (libc::BPF_JMP | libc::BPF_JEQ | libc::BPF_K) as u16,
        audit_arch(),
        0,
        1,
    ));
    filter.push(bpf_stmt(
        (libc::BPF_RET | libc::BPF_K) as u16,
        libc::SECCOMP_RET_KILL_PROCESS,
    ));
    filter.push(bpf_stmt(
        (libc::BPF_LD | libc::BPF_W | libc::BPF_ABS) as u16,
        SECCOMP_DATA_NR_OFFSET,
    ));

    let deny_action = match config.action {
        SeccompAction::Errno(errno) => libc::SECCOMP_RET_ERRNO | ((errno as u32) & 0x7fff),
        SeccompAction::KillProcess => libc::SECCOMP_RET_KILL_PROCESS,
    };

    for syscall in syscalls {
        filter.push(bpf_jump(
            (libc::BPF_JMP | libc::BPF_JEQ | libc::BPF_K) as u16,
            syscall,
            0,
            1,
        ));
        filter.push(bpf_stmt((libc::BPF_RET | libc::BPF_K) as u16, deny_action));
    }

    filter.push(bpf_stmt(
        (libc::BPF_RET | libc::BPF_K) as u16,
        libc::SECCOMP_RET_ALLOW,
    ));

    let prog = libc::sock_fprog {
        len: filter.len() as u16,
        filter: filter.as_mut_ptr(),
    };

    unsafe {
        if libc::prctl(
            libc::PR_SET_SECCOMP,
            libc::SECCOMP_MODE_FILTER,
            &prog as *const _ as *const std::ffi::c_void,
            0,
            0,
        ) != 0
        {
            return Err(std::io::Error::last_os_error()).context("prctl(PR_SET_SECCOMP)");
        }
    }

    Ok(())
}

#[cfg(target_os = "linux")]
fn bpf_stmt(code: u16, k: u32) -> libc::sock_filter {
    libc::sock_filter {
        code,
        jt: 0,
        jf: 0,
        k,
    }
}

#[cfg(target_os = "linux")]
fn bpf_jump(code: u16, k: u32, jt: u8, jf: u8) -> libc::sock_filter {
    libc::sock_filter { code, jt, jf, k }
}

#[cfg(target_os = "linux")]
fn audit_arch() -> u32 {
    #[cfg(target_arch = "x86_64")]
    {
        0xC000_003E
    }

    #[cfg(target_arch = "aarch64")]
    {
        0xC000_00B7
    }

    #[cfg(not(any(target_arch = "x86_64", target_arch = "aarch64")))]
    {
        0xC000_003E
    }
}

#[cfg(target_os = "linux")]
fn resolve_syscall_number(name: &str) -> Result<u32> {
    if let Ok(value) = name.parse::<i64>() {
        if value < 0 {
            return Err(anyhow!("invalid syscall number {}", value));
        }
        return Ok(value as u32);
    }

    let number = match name {
        "clone" => libc::SYS_clone,
        "execve" => libc::SYS_execve,
        "fork" => libc::SYS_fork,
        "kill" => libc::SYS_kill,
        "mount" => libc::SYS_mount,
        "open" => libc::SYS_open,
        "openat" => libc::SYS_openat,
        "pivot_root" => libc::SYS_pivot_root,
        "ptrace" => libc::SYS_ptrace,
        "setgid" => libc::SYS_setgid,
        "setuid" => libc::SYS_setuid,
        "socket" => libc::SYS_socket,
        "umount" => libc::SYS_umount2,
        "unshare" => libc::SYS_unshare,
        "chmod" => libc::SYS_chmod,
        "chown" => libc::SYS_chown,
        "mknod" => libc::SYS_mknod,
        other => {
            return Err(anyhow!("unknown syscall '{}' in seccomp profile", other));
        }
    };

    Ok(number as u32)
}

#[cfg(target_os = "linux")]
const SECCOMP_DATA_NR_OFFSET: u32 = 0;

#[cfg(target_os = "linux")]
const SECCOMP_DATA_ARCH_OFFSET: u32 = 4;

fn build_plain_command(
    request: &ExecRequest,
    workdir: &Path,
    persistent_root: &Path,
    sandbox_id: Uuid,
) -> Command {
    let mut command = Command::new(&request.command);
    command.args(&request.args);
    command.current_dir(workdir);
    command.env("BKG_SANDBOX_ID", sandbox_id.to_string());
    command.env("BKG_SANDBOX_WORKDIR", workdir);
    command.env("BKG_SANDBOX_ROOT", persistent_root);
    command
}

fn build_bubblewrap_command(
    bwrap_path: &Path,
    request: &ExecRequest,
    workspace_root: &Path,
    execution_root: &Path,
    sandbox_id: Uuid,
) -> Command {
    let mut command = Command::new(bwrap_path);
    command.env("BKG_SANDBOX_ID", sandbox_id.to_string());
    command.arg("--die-with-parent");
    command.arg("--new-session");
    command.arg("--unshare-pid");
    command.arg("--unshare-uts");
    command.arg("--unshare-ipc");
    command.arg("--unshare-net");
    command.arg("--unshare-cgroup");
    command.arg("--proc").arg("/proc");

    for path in ro_bind_candidates() {
        if std::path::Path::new(path).exists() {
            command.arg("--ro-bind").arg(path).arg(path);
        }
    }

    command.arg("--dev-bind").arg("/dev").arg("/dev");
    command
        .arg("--bind")
        .arg(execution_root)
        .arg(workspace_root);
    command.arg("--chdir").arg(workspace_root);
    command.arg("--tmpfs").arg("/tmp");
    command
        .arg("--setenv")
        .arg("PATH")
        .arg("/usr/bin:/bin:/sbin");
    command
        .arg("--setenv")
        .arg("BKG_SANDBOX_ID")
        .arg(sandbox_id.to_string());
    command
        .arg("--setenv")
        .arg("BKG_SANDBOX_WORKDIR")
        .arg(workspace_root);
    command
        .arg("--setenv")
        .arg("BKG_SANDBOX_ROOT")
        .arg(workspace_root);

    command.arg("--");
    command.arg(&request.command);
    command.args(&request.args);
    command
}

fn ro_bind_candidates() -> &'static [&'static str] {
    &["/usr", "/bin", "/sbin", "/lib", "/lib64", "/etc"]
}

fn sanitize_component(input: &str) -> String {
    input
        .chars()
        .map(|c| match c {
            'a'..='z' | 'A'..='Z' | '0'..='9' | '-' | '_' => c,
            _ => '_',
        })
        .collect()
}

#[cfg(test)]
mod tests {
    use super::*;

    #[tokio::test]
    async fn create_start_exec_stop_flow() {
        let db = Database::connect("sqlite::memory:").await.unwrap();
        let mut config = KernelConfig::default();
        config.isolation.enable_cgroups = false;
        config.isolation.enable_namespaces = false;
        config.audit.enabled = false;
        let runtime = ProcessSandboxRuntime::new(config.isolation.clone()).unwrap();
        let kernel = CaveKernel::new(db, runtime, config);

        let created = kernel
            .create_sandbox(CreateSandboxRequest::new("ns", "sandbox"))
            .await
            .unwrap();

        let started = kernel.start_sandbox(created.id).await.unwrap();
        assert_eq!(started.status, SandboxStatus::Running);

        let outcome = kernel
            .exec(
                created.id,
                ExecRequest {
                    command: "echo".into(),
                    args: vec!["hello".into()],
                    stdin: None,
                    timeout: Some(Duration::from_secs(5)),
                },
            )
            .await
            .unwrap();

        assert_eq!(outcome.exit_code, Some(0));
        assert!(outcome.stdout.unwrap().contains("hello"));

        kernel.stop_sandbox(created.id).await.unwrap();
        kernel.delete_sandbox(created.id).await.unwrap();
    }

    #[tokio::test]
    async fn audit_log_records_lifecycle_events() {
        let db = Database::connect("sqlite::memory:").await.unwrap();
        let mut config = KernelConfig::default();
        config.isolation.enable_cgroups = false;
        config.isolation.enable_namespaces = false;
        config.audit.enabled = true;
        config.audit.log_path =
            std::env::temp_dir().join(format!("cave-kernel-audit-{}.jsonl", Uuid::new_v4()));
        config.audit.hmac_key = None;
        let audit_path = config.audit.log_path.clone();

        let runtime = ProcessSandboxRuntime::new(config.isolation.clone()).unwrap();
        let kernel = CaveKernel::new(db, runtime, config);

        let created = kernel
            .create_sandbox(CreateSandboxRequest::new("ns", "audit"))
            .await
            .unwrap();
        kernel.start_sandbox(created.id).await.unwrap();
        let _ = kernel
            .exec(
                created.id,
                ExecRequest {
                    command: "echo".into(),
                    args: vec!["audit".into()],
                    stdin: None,
                    timeout: Some(Duration::from_secs(2)),
                },
            )
            .await
            .unwrap();
        kernel.stop_sandbox(created.id).await.unwrap();
        kernel.delete_sandbox(created.id).await.unwrap();

        let contents = tokio::fs::read_to_string(&audit_path).await.unwrap();
        tokio::fs::remove_file(&audit_path).await.unwrap();
        let lines: Vec<&str> = contents.lines().collect();
        assert!(lines.iter().any(|line| line.contains("sandbox_created")));
        assert!(lines.iter().any(|line| line.contains("sandbox_exec")));
        assert!(lines.iter().any(|line| line.contains("sandbox_deleted")));
    }
<<<<<<< HEAD

    #[cfg(target_os = "linux")]
    #[tokio::test]
    async fn seccomp_blocks_socket_syscall() {
        if which::which("cc").is_err() {
            eprintln!("skipping seccomp test: cc compiler not available");
            return;
        }

        let db = Database::connect("sqlite::memory:").await.unwrap();
        let mut config = KernelConfig::default();
        config.audit.enabled = false;
        config.isolation.enable_namespaces = false;
        config.isolation.enable_cgroups = false;
        config.isolation.overlay.enabled = false;
        config.isolation.seccomp = Some(SeccompConfig {
            action: SeccompAction::Errno(libc::EPERM),
            deny_syscalls: vec!["socket".into()],
        });

        let runtime = ProcessSandboxRuntime::new(config.isolation.clone()).unwrap();
        let kernel = CaveKernel::new(db, runtime, config);

        let created = kernel
            .create_sandbox(CreateSandboxRequest::new("seccomp", "socket"))
            .await
            .unwrap();
        kernel.start_sandbox(created.id).await.unwrap();

        let workspace = kernel
            .config()
            .workspace_for(&created.namespace, created.id);
        let source = workspace.join("socket_probe.c");
        let binary = workspace.join("socket_probe");

        fs::create_dir_all(&workspace).await.unwrap();
        tokio::fs::write(
            &source,
            r#"#include <sys/socket.h>
#include <unistd.h>
#include <stdio.h>
int main(void) {
    int fd = socket(AF_INET, SOCK_STREAM, 0);
    if (fd < 0) {
        perror("socket");
        return 111;
    }
    close(fd);
    return 0;
}
"#,
        )
        .await
        .unwrap();

        let status = std::process::Command::new("cc")
            .arg(&source)
            .arg("-o")
            .arg(&binary)
            .status()
            .unwrap();
        assert!(status.success());

        let outcome = match kernel
            .exec(
                created.id,
                ExecRequest {
                    command: "./socket_probe".into(),
                    args: vec![],
                    stdin: None,
                    timeout: Some(Duration::from_secs(5)),
                },
            )
            .await
        {
            Ok(outcome) => outcome,
            Err(err) if err.to_string().contains("Operation not permitted") => {
                eprintln!("skipping seccomp test: {err}");
                kernel.stop_sandbox(created.id).await.unwrap();
                kernel.delete_sandbox(created.id).await.unwrap();
                return;
            }
            Err(err) => panic!("unexpected seccomp exec error: {err}"),
        };

        assert!(
            outcome.exit_code == Some(111) || outcome.exit_code.is_none(),
            "expected EPERM(111) or signal termination, got {:?}",
            outcome.exit_code
        );
        if let Some(code) = outcome.exit_code {
            if code == 111 {
                assert!(outcome
                    .stderr
                    .as_ref()
                    .map(|err| err.contains("socket"))
                    .unwrap_or(false));
            }
        }

        kernel.stop_sandbox(created.id).await.unwrap();
        kernel.delete_sandbox(created.id).await.unwrap();
    }

    #[cfg(target_os = "linux")]
    #[tokio::test]
    async fn overlay_discards_mutations() {
        let db = Database::connect("sqlite::memory:").await.unwrap();
        let mut config = KernelConfig::default();
        config.audit.enabled = false;
        config.isolation.enable_namespaces = false;
        config.isolation.enable_cgroups = false;
        config.isolation.overlay.enabled = true;
        config.isolation.seccomp = None;

        let runtime = ProcessSandboxRuntime::new(config.isolation.clone()).unwrap();
        let kernel = CaveKernel::new(db, runtime, config);

        let created = kernel
            .create_sandbox(CreateSandboxRequest::new("overlay", "fs"))
            .await
            .unwrap();
        kernel.start_sandbox(created.id).await.unwrap();

        let workspace = kernel
            .config()
            .workspace_for(&created.namespace, created.id);
        let persistent_root = workspace.join("root");
        let immutable = persistent_root.join("immutable.txt");
        fs::create_dir_all(&persistent_root).await.unwrap();
        tokio::fs::write(&immutable, "original").await.unwrap();

        let outcome = match kernel
            .exec(
                created.id,
                ExecRequest {
                    command: "sh".into(),
                    args: vec![
                        "-c".into(),
                        "echo mutated > immutable.txt && touch ephemeral.txt".into(),
                    ],
                    stdin: None,
                    timeout: Some(Duration::from_secs(5)),
                },
            )
            .await
        {
            Ok(outcome) => outcome,
            Err(err)
                if err.to_string().contains("Operation not permitted")
                    || err.to_string().contains("mount overlay") =>
            {
                eprintln!("skipping overlay test: {err}");
                kernel.stop_sandbox(created.id).await.unwrap();
                kernel.delete_sandbox(created.id).await.unwrap();
                return;
            }
            Err(err) => panic!("unexpected overlay exec error: {err}"),
        };
        assert_eq!(outcome.exit_code, Some(0));

        let contents = tokio::fs::read_to_string(&immutable).await.unwrap();
        assert_eq!(contents.trim(), "original");

        let ephemeral_exists = tokio::fs::try_exists(persistent_root.join("ephemeral.txt"))
            .await
            .unwrap();
        assert!(!ephemeral_exists);

        kernel.stop_sandbox(created.id).await.unwrap();
        kernel.delete_sandbox(created.id).await.unwrap();
    }
=======
>>>>>>> 912a4e77
}<|MERGE_RESOLUTION|>--- conflicted
+++ resolved
@@ -1352,179 +1352,4 @@
         assert!(lines.iter().any(|line| line.contains("sandbox_exec")));
         assert!(lines.iter().any(|line| line.contains("sandbox_deleted")));
     }
-<<<<<<< HEAD
-
-    #[cfg(target_os = "linux")]
-    #[tokio::test]
-    async fn seccomp_blocks_socket_syscall() {
-        if which::which("cc").is_err() {
-            eprintln!("skipping seccomp test: cc compiler not available");
-            return;
-        }
-
-        let db = Database::connect("sqlite::memory:").await.unwrap();
-        let mut config = KernelConfig::default();
-        config.audit.enabled = false;
-        config.isolation.enable_namespaces = false;
-        config.isolation.enable_cgroups = false;
-        config.isolation.overlay.enabled = false;
-        config.isolation.seccomp = Some(SeccompConfig {
-            action: SeccompAction::Errno(libc::EPERM),
-            deny_syscalls: vec!["socket".into()],
-        });
-
-        let runtime = ProcessSandboxRuntime::new(config.isolation.clone()).unwrap();
-        let kernel = CaveKernel::new(db, runtime, config);
-
-        let created = kernel
-            .create_sandbox(CreateSandboxRequest::new("seccomp", "socket"))
-            .await
-            .unwrap();
-        kernel.start_sandbox(created.id).await.unwrap();
-
-        let workspace = kernel
-            .config()
-            .workspace_for(&created.namespace, created.id);
-        let source = workspace.join("socket_probe.c");
-        let binary = workspace.join("socket_probe");
-
-        fs::create_dir_all(&workspace).await.unwrap();
-        tokio::fs::write(
-            &source,
-            r#"#include <sys/socket.h>
-#include <unistd.h>
-#include <stdio.h>
-int main(void) {
-    int fd = socket(AF_INET, SOCK_STREAM, 0);
-    if (fd < 0) {
-        perror("socket");
-        return 111;
-    }
-    close(fd);
-    return 0;
-}
-"#,
-        )
-        .await
-        .unwrap();
-
-        let status = std::process::Command::new("cc")
-            .arg(&source)
-            .arg("-o")
-            .arg(&binary)
-            .status()
-            .unwrap();
-        assert!(status.success());
-
-        let outcome = match kernel
-            .exec(
-                created.id,
-                ExecRequest {
-                    command: "./socket_probe".into(),
-                    args: vec![],
-                    stdin: None,
-                    timeout: Some(Duration::from_secs(5)),
-                },
-            )
-            .await
-        {
-            Ok(outcome) => outcome,
-            Err(err) if err.to_string().contains("Operation not permitted") => {
-                eprintln!("skipping seccomp test: {err}");
-                kernel.stop_sandbox(created.id).await.unwrap();
-                kernel.delete_sandbox(created.id).await.unwrap();
-                return;
-            }
-            Err(err) => panic!("unexpected seccomp exec error: {err}"),
-        };
-
-        assert!(
-            outcome.exit_code == Some(111) || outcome.exit_code.is_none(),
-            "expected EPERM(111) or signal termination, got {:?}",
-            outcome.exit_code
-        );
-        if let Some(code) = outcome.exit_code {
-            if code == 111 {
-                assert!(outcome
-                    .stderr
-                    .as_ref()
-                    .map(|err| err.contains("socket"))
-                    .unwrap_or(false));
-            }
-        }
-
-        kernel.stop_sandbox(created.id).await.unwrap();
-        kernel.delete_sandbox(created.id).await.unwrap();
-    }
-
-    #[cfg(target_os = "linux")]
-    #[tokio::test]
-    async fn overlay_discards_mutations() {
-        let db = Database::connect("sqlite::memory:").await.unwrap();
-        let mut config = KernelConfig::default();
-        config.audit.enabled = false;
-        config.isolation.enable_namespaces = false;
-        config.isolation.enable_cgroups = false;
-        config.isolation.overlay.enabled = true;
-        config.isolation.seccomp = None;
-
-        let runtime = ProcessSandboxRuntime::new(config.isolation.clone()).unwrap();
-        let kernel = CaveKernel::new(db, runtime, config);
-
-        let created = kernel
-            .create_sandbox(CreateSandboxRequest::new("overlay", "fs"))
-            .await
-            .unwrap();
-        kernel.start_sandbox(created.id).await.unwrap();
-
-        let workspace = kernel
-            .config()
-            .workspace_for(&created.namespace, created.id);
-        let persistent_root = workspace.join("root");
-        let immutable = persistent_root.join("immutable.txt");
-        fs::create_dir_all(&persistent_root).await.unwrap();
-        tokio::fs::write(&immutable, "original").await.unwrap();
-
-        let outcome = match kernel
-            .exec(
-                created.id,
-                ExecRequest {
-                    command: "sh".into(),
-                    args: vec![
-                        "-c".into(),
-                        "echo mutated > immutable.txt && touch ephemeral.txt".into(),
-                    ],
-                    stdin: None,
-                    timeout: Some(Duration::from_secs(5)),
-                },
-            )
-            .await
-        {
-            Ok(outcome) => outcome,
-            Err(err)
-                if err.to_string().contains("Operation not permitted")
-                    || err.to_string().contains("mount overlay") =>
-            {
-                eprintln!("skipping overlay test: {err}");
-                kernel.stop_sandbox(created.id).await.unwrap();
-                kernel.delete_sandbox(created.id).await.unwrap();
-                return;
-            }
-            Err(err) => panic!("unexpected overlay exec error: {err}"),
-        };
-        assert_eq!(outcome.exit_code, Some(0));
-
-        let contents = tokio::fs::read_to_string(&immutable).await.unwrap();
-        assert_eq!(contents.trim(), "original");
-
-        let ephemeral_exists = tokio::fs::try_exists(persistent_root.join("ephemeral.txt"))
-            .await
-            .unwrap();
-        assert!(!ephemeral_exists);
-
-        kernel.stop_sandbox(created.id).await.unwrap();
-        kernel.delete_sandbox(created.id).await.unwrap();
-    }
-=======
->>>>>>> 912a4e77
 }