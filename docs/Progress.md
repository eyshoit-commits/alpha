--- conflicted
+++ resolved
@@ -1,42 +1,28 @@
 # Progress Tracker
 
-Zuletzt synchronisiert mit `README.md` v1.8.2.
+Zuletzt synchronisiert mit `README.md` v1.8.2 und `PROMPT.md` (Commit-Stand 2025-10-18).
+Review-Check am 2025-10-19: README §"Tests, CI & Release Artefakte" sowie PROMPT §"Standard Workflow" wurden gegen diese Notizen abgeglichen.
 
-<<<<<<< HEAD
-## Aktueller Status (Stand 2025-10-18)
-- Phase-0 Komponenten: Der Kernel spannt jetzt OverlayFS, cgroups v2 und eine Seccomp-Allowlist über den Prozess-Runtime und räumt Ressourcen nach dem Lifecycle auf (`crates/cave-kernel/src/lib.rs:663-1059`, `crates/cave-kernel/src/isolation.rs:233-420`). Linux-Integrationstests prüfen Seccomp-Blockaden, cgroup-Limits und Audit-Events (`crates/cave-kernel/tests/isolation_linux.rs:1-171`).
-- Persistenz läuft aktuell über eine SQLite-Anbindung; die in der Architektur geforderte Postgres/RLS-Konfiguration ist noch offen (`crates/bkg-db/src/lib.rs:3`, `docs/architecture.md:16`).
-- Die erwarteten Web-UIs (`web/admin`, `web/app`) sind noch nicht eingecheckt (`docs/architecture.md:19`).
-=======
 ## Aktueller Status (Stand 2025-10-19)
 - Phase-0 Komponenten sind teilweise implementiert: Das Prozess-Shim spannt jetzt Overlay-Workspaces und eine konfigurierbare Seccomp-BPF-Filterung auf, inklusive Linux-Tests für geblockte Sockets sowie nicht-persistente Schreibversuche (`crates/cave-kernel/src/lib.rs:624`, `crates/cave-kernel/src/lib.rs:1320-1455`). Namespace-Hardening via Bubblewrap bleibt offen.
 - Persistenz läuft aktuell über eine SQLite-Anbindung mit `bkg_db::Database`, die API-Schlüssel, Rotationen und Nutzungs-Timestamps dauerhaft speichert (`crates/cave-daemon/src/auth.rs:66-160`, `crates/bkg-db/src/lib.rs:45-228`). Postgres-Migrationen liefern nun Namespaces-, Schlüssel- und Policy-Seeds inklusive JSONB-Handling (`crates/bkg-db/migrations_postgres/0005_namespaces.sql`, `0007_seed_api_keys.sql`, `0008_seed_rls_policies.sql`); der Daemon erwartet dafür `BKG_DB_DSN`/`DATABASE_URL` statt SQLite-Pfaden (`crates/cave-daemon/src/server.rs:109-132`).
 - Die erwarteten Web-UIs (`web/admin`, `web/app`) liegen nun als Next.js-Apps mit gemeinsamem API-Client und Navigation für Lifecycle/Telemetry vor (`web/admin/src/app`, `web/app/src/app`). SSR-Guards schützen die Dashboards jetzt via Cookie-basierten Token-Gates samt CSP-Hardening (`web/admin/middleware.ts`, `web/app/middleware.ts`), und das Admin-Portal bringt zusätzliche Modelle- & Audit-Ansichten inklusive Schlüsselrotation mit Webhook-Bestätigung (`web/admin/src/app/(dashboard)/models/page.tsx`, `web/admin/src/app/(dashboard)/audit/page.tsx`, `web/admin/src/app/(dashboard)/keys/page.tsx`).
->>>>>>> 55395028
 - Dokumentation ist nur für Architektur, ENV-Variablen und Agentenleitfaden vorhanden; übrige Pflichtdokumente fehlen (`docs/architecture.md:13`, `docs/env.md:1`, `AGENTS.md:1`).
-- Es existiert noch kein Build-/CI-Setup (kein Makefile, keine Pipeline-Konfiguration), sodass SBOM/SLSA und Schema-Validierungen nicht automatisiert werden.
+- Build-/CI-Setup ist aktiv: `Makefile` liefert `make api-schema` für OpenAPI-Generierung (`Makefile:1-6`), und `.github/workflows/ci.yml` führt Formatierung, Linting, Tests, Schema-Checks sowie Supply-Chain-Schritte aus (`.github/workflows/ci.yml:1-196`). Playwright-E2E-Tests laufen in der `web-ui`-Jobkette über `npm run test:e2e` (`.github/workflows/ci.yml:107-147`). Offene Punkte: SBOM-Signaturen benötigen Secrets, zusätzliche Security-Cases sind zu ergänzen (`.github/workflows/ci.yml:149-196`).
 - Governance-Themen wie Rotations-Webhook und Audit-Log-Streaming fehlen weiterhin; die Telemetrie-Policy wird inzwischen über `CAVE_OTEL_SAMPLING_RATE` im Daemon ausgewertet (`crates/cave-daemon/src/main.rs:48`).
 
 ## Phase-0 Verpflichtungen
 - [ ] CAVE-Kernel & Sandbox Runtime (Namespaces, cgroups v2, seccomp, FS-Overlay) produktionsreif mit Integrationstests deployt.  
-<<<<<<< HEAD
-  Status: ProcessSandboxRuntime mountet OverlayFS, hängt Prozesse in cgroups ein, lädt die Seccomp-Allowlist als BPF-Filter und entfernt Ressourcen nach Stop (`crates/cave-kernel/src/lib.rs:663-1059`, `crates/cave-kernel/src/isolation.rs:233-420`). Linux-Integrationstests verifizieren verbotene Syscalls, cgroup-Limits und Audit-Hooks (`crates/cave-kernel/tests/isolation_linux.rs:1-171`). Bubblewrap-Profile für Namespaces bleiben offen.
-- [ ] Persistente `bkg_db` mit Row-Level-Security betriebsbereit und angebunden.  
-  Status: SQLite-Backed Prototyp speichert API-Keys und RLS-Policies inkl. WAL-Recovery (`crates/bkg-db/src/lib.rs:169`, `crates/bkg-db/src/executor.rs:44`); Postgres-Pool & Service-Wiring stehen weiterhin aus (`docs/architecture.md:16`).
-- [ ] Web-UI (admin & user) mit Minimalfunktionen live; Phasenabschluss dokumentiert.  
-  Status: Noch keine Web-UI-Struktur im Repo (`docs/architecture.md:19`).
-=======
   Status: Kern-API existiert, Isolation ist ein Prozess-Shim ohne Low-Level-Schutz & Integrationstests (`crates/cave-kernel/src/lib.rs:1`). Ein neuer HTTP-Lifecycle-Test orchestriert `create/start/exec/stop` über den Daemon und prüft Status-/Execution-Persistenz gegen SQLite (`crates/cave-daemon/src/server.rs`); Low-Level-Isolation & Seccomp fehlen weiterhin.
 - [ ] Persistente `bkg_db` mit Row-Level-Security betriebsbereit und angebunden.
   Status: SQLite-Backed Prototyp speichert API-Keys und RLS-Policies inkl. WAL-Recovery (`crates/bkg-db/src/lib.rs:169`, `crates/bkg-db/src/executor.rs:44`). Postgres-Migrationen liefern Seeds & Policies (`crates/bkg-db/migrations_postgres/0005-0008`), Planner/Executor-Tests prüfen Namespace-RLS (`crates/bkg-db/src/executor.rs:720-808`); Service-Wiring zum Daemon & produktive PG-Deployments bleiben offen (`docs/architecture.md:16`).
 - [ ] Web-UI (admin & user) mit Minimalfunktionen live; Phasenabschluss dokumentiert.
   Status: Next.js Admin- & Namespace-Portale vorhanden (`web/admin`, `web/app`) inkl. Telemetrie-/Lifecycle-Views und Playwright-E2E-Tests; produktionsnahe Styling/SSR-Validierung & Backend-Anbindung mit echten Tokens stehen weiter aus.
->>>>>>> 55395028
 
 > Hinweis: Ohne abgeschlossene Phase-0 keine Aktivierung von P2P, Distributed Inference, Marketplace oder Multi-Agent-Features.
 
 ## Dokumentation & Templates
-- [x] `docs/security.md` erstellt (Threat-Matrix, CI-Hinweis auf `pytest security/`).  
+- [x] `docs/security.md` erstellt (Threat-Matrix, CI-Hinweis auf `pytest tests/security/`).
   Status: Erstfassung vorhanden; Tests & weitere Szenarien ergänzen.
 - [x] Fehlende Pflichtdokumente ergänzt:  
   `docs/api.md`, `docs/cli.md`, `docs/deployment.md`, `docs/operations.md`, `docs/testing.md`, `docs/governance.md`, `docs/compatibility.md`.  
@@ -50,28 +36,32 @@
   Status: Dokumente existieren, Review ausstehend (`docs/architecture.md:1`, `docs/env.md:1`).
 
 ## CI, Tests & Artefakte
-- [ ] `make api-schema` in CI einbinden und `openapi-cli validate openapi.yaml` ausführen.  
-  Status: Workflow (`.github/workflows/ci.yml`) erstellt, `make api-schema` Schritt fehlt weiterhin.
-- [x] `cave.yaml` Validierung im CI sicherstellen (`ajv validate -s schema/cave.schema.json -d cave.yaml`).  
+- [x] `make api-schema` in CI einbinden und `openapi-cli validate openapi.yaml` ausführen.
+  Status: `api-schema` Job ruft `make api-schema`, prüft via `git diff` und validiert das Ergebnis mit `openapi-cli validate` (`.github/workflows/ci.yml:46-74`).
+- [x] `cave.yaml` Validierung im CI sicherstellen (`ajv validate -s schema/cave.schema.json -d cave.yaml`).
   Status: ajv-Validierung in CI vorhanden (überspringt, wenn `cave.yaml` fehlt).
-- [ ] SBOM/SLSA Pipeline komplettieren: `make sbom`, `make slsa`, `cosign sign-blob <SBOM> --key cosign.key`; Secrets-Management dokumentieren.  
-  Status: Workflow generiert SBOM/SLSA Placeholder + cosign Schritt (erfordert Schlüssel); Dokumentation in `docs/governance.md`.
-- [ ] Threat-Matrix Tests (`pytest security/`) verpflichtend machen.  
-  Status: Testsuite nicht vorhanden.
+- [x] UI-E2E-Tests (Playwright) in CI einbinden.
+  Status: `web-ui` Workflow-Job lintet/buildet beide Next.js-Apps und führt Playwright-Mocks der `/api/v1`-Flows aus (`.github/workflows/ci.yml`). Zusätzliche Szenarien decken jetzt Schlüsselrotation, Modellverwaltung und Audit-Filter ab, der CI-Job lädt den HTML-Report als Artefakt hoch.
+- [ ] SBOM/SLSA Pipeline komplettieren: `make sbom`, `make slsa`, `cosign sign-blob <SBOM> --key cosign.key`; Secrets-Management dokumentieren.
+  Status: `supply-chain` Job ruft `make sbom`/`make slsa` auf und lädt Artefakte hoch; cosign Signatur weiterhin optional (`.github/workflows/ci.yml:149-196`).
+- [x] SQLite-Migrationen für Test-Harness idempotent absichern.
+  Status: `Database::connect` toleriert doppelt ausgeführte Einträge in `_sqlx_migrations` (SQLite-Codes `1555`/`2067`), wodurch die Rotationstests grün laufen (`crates/bkg-db/src/lib.rs:65-76`, `crates/cave-daemon/src/main.rs:1025-1165`).
+- [x] Threat-Matrix Tests (`pytest tests/security/`) verpflichtend machen.
+  Status: `security-tests` Job setzt `pytest tests/security` um; weitere Szenarien folgen (`.github/workflows/ci.yml:83-106`).
 
 ## Governance & Betrieb
-- [ ] Schlüssel-Rotation und Webhook-Handling implementieren (inkl. HMAC-Signaturprüfung, Audit-Logging).  
-  Status: AuthService unterstützt Issue/List/Revoke, Rotation/Webhooks fehlen (`crates/cave-daemon/src/auth.rs:68`).
-- [ ] API-Schlüssel persistent speichern (SQLite/Postgres) statt ausschließlich In-Memory, damit Restarts keinen Re-Issue erfordern.  
-  Status: AuthService hält Keys nur im Speicher (`crates/cave-daemon/src/auth.rs:52`). Datenmodell & Migration in `bkg_db` anlegen.
-- [ ] RBAC & Rate-Limits im Gateway konfigurieren (Admin 1000/min, Namespace 100/min, Session 50/min, Model-Access 200/min).  
-  Status: Rate-Limits existieren nur als Metadaten in `KeyInfo`, keine Durchsetzung (`crates/cave-daemon/src/auth.rs:29`).
-- [ ] Telemetrie-Policy einführen: `CAVE_OTEL_SAMPLING_RATE` pro Umgebung abstimmen und monitoren.
-  Status: `cave-daemon` respektiert das Sampling über `CAVE_OTEL_SAMPLING_RATE` und clamp't ungültige Werte (`crates/cave-daemon/src/main.rs:48`); OTEL-Exporter & Monitoring fehlen weiterhin.
-- [ ] Audit-Log Format (signierte JSON-Lines) implementieren und überprüfen.  
-  Status: Keine Audit-Log-Writer implementiert.
+- [x] Schlüssel-Rotation und Webhook-Handling implementieren (inkl. HMAC-Signaturprüfung, Audit-Logging).
+  Status: Admin-Rotation (`POST /api/v1/auth/keys/rotate`) erstellt ein neues Token, markiert das alte als `revoked`, persistiert `rotated_from`/`rotated_at` und legt das HMAC-signierte Webhook-Event in der Outbox ab; `/api/v1/auth/keys/rotated` prüft den Header `X-Cave-Webhook-Signature` (`crates/cave-daemon/src/main.rs:147-210`, `crates/cave-daemon/src/auth.rs:57-310`, `crates/bkg-db/src/lib.rs:90-220`).
+- [x] API-Schlüssel persistent speichern (SQLite/Postgres) statt ausschließlich In-Memory, damit Restarts keinen Re-Issue erfordern.
+  Status: `AuthService` nutzt `bkg_db::Database` für Ausgabe, Rotation und Nutzungstracking (Hashing, Revocation, Touch) über SQLite (`crates/cave-daemon/src/auth.rs:66-210`, `crates/bkg-db/src/lib.rs:45-228`). Follow-up: Postgres-Migration & Verschlüsselungsstrategie definieren (`docs/architecture.md:16`).
+- [x] RBAC & Rate-Limits im Gateway konfigurieren (Admin 1000/min, Namespace 100/min, Session 50/min, Model-Access 200/min).
+  Status: Middleware-basierte Limits erzwingen die Vorgaben für Admin/Namespace/Session-Routen (`crates/cave-daemon/src/middleware/rate_limit.rs`), inklusive Tests für Klassifizierung & Kontingentverbrauch.
+- [x] Telemetrie-Policy einführen: `CAVE_OTEL_SAMPLING_RATE` pro Umgebung abstimmen und monitoren.
+  Status: `telemetry::init` initialisiert OTLP-Export mit Sampling & Graceful-Fallback (`crates/cave-daemon/src/telemetry.rs`), Dokumentation in `docs/telemetry.md` ergänzt.
+- [x] Audit-Log Format (signierte JSON-Lines) implementieren und überprüfen.
+  Status: `AuditLogWriter` schreibt HMAC-signierte JSONL und ist durch Tests abgesichert (`crates/cave-kernel/src/audit.rs:200-257`).
 - [ ] Seccomp Profile und erweiterte Namespace-Isolation integrieren, um Bubblewrap-Fallback vollständig zu ersetzen.  
-  Status: Der Prozess-Runtime setzt OverlayFS + Seccomp-Allowlist ohne Bubblewrap um (`crates/cave-kernel/src/lib.rs:663-1059`); fertige Bubblewrap-Profile zur Namespace-Härtung müssen noch ergänzt werden.
+  Status: Der Prozess-Runtime setzt OverlayFS + Seccomp-Allowlist ohne Bubblewrap um (`crates/cave-kernel/src/lib.rs:660-1043`); fertige Bubblewrap-Profile zur Namespace-Härtung müssen noch ergänzt werden.
 - [x] Sandbox-Defaultlimits final abnehmen (README & `config/sandbox_config.toml` jetzt auf 2 vCPU / 1 GiB / 120 s / 1 GiB Disk, Overrides erlaubt).  
   Status: Werte synchronisiert; Governance-Team hat Freigabe erteilt.
 
@@ -80,8 +70,8 @@
   Status: In-Memory Prototype (`InMemoryStorageEngine`) mit WAL-Staging & Tests vorhanden (`crates/bkg-db/src/kernel.rs`); durable WAL/Checkpoints & Recovery stehen aus.
 - [ ] SQL-Pipeline (Parser → Planner → Executor) mit SQL92-Kompatibilität.  
   Status: Parser (sqlparser), Planner und Executor unterstützen `INSERT`, `SELECT *` mit `WHERE`-Filtern (AND/OR, Vergleichs-Operatoren), `SELECT COUNT(*)`, sowie `UPDATE`/`DELETE` inkl. WAL-Logging (`crates/bkg-db/src/sql.rs`, `planner.rs`, `executor.rs`). Joins, Aggregationen jenseits von COUNT(*) und komplexere Optimierungen sind offen.
-- [ ] Auth/RLS: JWT-Issuer, Policy Engine, Row-Level Security Evaluator.  
-  Status: HMAC-basierter JWT Issuer/Validator (`JwtHmacAuth`) implementiert; In-Memory RLS Policy Engine unterstützt einfache EQ/AND/OR Expressions (`crates/bkg-db/src/auth.rs`, `rls.rs`). Persistente Policy-Speicherung & erweiterte Claims/Expressions stehen aus.
+- [ ] Auth/RLS: JWT-Issuer, Policy Engine, Row-Level Security Evaluator.
+  Status: HMAC-basierter JWT Issuer/Validator (`JwtHmacAuth`) implementiert; `DatabasePolicyEngine` lädt Postgres-Policies und enforced Claims im Planner/Executor (`crates/bkg-db/src/rls.rs`, `crates/bkg-db/src/executor.rs`, `crates/bkg-db/src/api.rs`). Erweiterte Expressions, Admin-UI Hooks und Daemon-Wiring stehen aus.
 - [ ] Postgres/RLS Migration entwerfen (Wechsel von SQLite-Prototyp zu Postgres mit Policies & Seeds).  
   Status: Konzept ausstehend; Migration-Tooling/Docs fehlen (`docs/bkg-db.md`).
 - [ ] API-Layer: HTTP (`/query`, `/auth`, `/policy`, `/schema`), pgwire, gRPC.  
@@ -90,8 +80,8 @@
   Status: Kein Realtime-Hub implementiert.
 - [ ] Objekt-Storage: Buckets, presigned URLs, Backend-Abstraktion.  
   Status: Nicht gestartet (`storage.rs` fehlt).
-- [ ] Admin-UI (`web/admin`): Next.js Dashboard mit Tabs *Overview · Policies · Users · Telemetry · Audit*.  
-  Status: Stub (`web/admin/README.md`, `package.json`) vorhanden; echte Next.js Implementierung ausstehend.
+- [ ] Admin-UI (`web/admin`): Next.js Dashboard mit Tabs *Overview · Policies · Users · Telemetry · Audit*.
+  Status: Next.js Dashboard mit Lifecycle-/Key-/Telemetry-Ansichten umgesetzt (`web/admin/src/app`); Audit-Tabs & tiefe Integration mit produktiven Backends fehlen.
 - [ ] Telemetry & Audit: OTEL-Export, cosign-signierte JSONL-Logs.  
   Status: Keine Module (`telemetry.rs`, `audit.rs`) vorhanden.
 - [ ] CI & Supply Chain: Make Targets (`lint`, `test`, `sbom`, `slsa`, `sign`, `api-validate`) und pipeline scripts.  
