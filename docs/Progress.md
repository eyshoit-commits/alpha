--- conflicted
+++ resolved
@@ -5,15 +5,9 @@
 ## Aktueller Status (Stand 2025-10-18)
 - Phase-0 Komponenten sind teilweise implementiert: Der Kernel nutzt ein Prozess-basiertes Isolation-Shim, tiefe Namespace/Seccomp-Logik und Tests fehlen noch (`crates/cave-kernel/src/lib.rs:1`).
 - Persistenz läuft aktuell über eine SQLite-Anbindung; die in der Architektur geforderte Postgres/RLS-Konfiguration ist noch offen (`crates/bkg-db/src/lib.rs:3`, `docs/architecture.md:16`).
-<<<<<<< HEAD
-- Die erwarteten Web-UIs (`web/admin`, `web/app`) sind noch nicht eingecheckt (`docs/architecture.md:19`).
-- Dokumentation deckt nun API-/CLI-Details ab: realistische Beispiele und Fehlerverträge in `docs/api.md` und `docs/cli.md` referenzieren `openapi.yaml` (`docs/api.md:1`, `docs/cli.md:1`).
-- CI-Pipeline führt Format/Lint/Test, Schema-Generierung (`make api-schema`) sowie SBOM-Erstellung aus; `make slsa` bleibt Platzhalter und Cosign-Signing läuft nur bei vorhandenen Secrets (`.github/workflows/ci.yml:1`).
-=======
 - Die erwarteten Web-UIs (`web/admin`, `web/app`) liegen nun als Next.js-Apps mit gemeinsamem API-Client und Navigation für Lifecycle/Telemetry vor (`web/admin/src/app`, `web/app/src/app`).
 - Dokumentation ist nur für Architektur, ENV-Variablen und Agentenleitfaden vorhanden; übrige Pflichtdokumente fehlen (`docs/architecture.md:13`, `docs/env.md:1`, `AGENTS.md:1`).
 - Es existiert noch kein Build-/CI-Setup (kein Makefile, keine Pipeline-Konfiguration), sodass SBOM/SLSA und Schema-Validierungen nicht automatisiert werden.
->>>>>>> a50dc011
 - Governance-Themen wie Rotations-Webhook und Audit-Log-Streaming fehlen weiterhin; die Telemetrie-Policy wird inzwischen über `CAVE_OTEL_SAMPLING_RATE` im Daemon ausgewertet (`crates/cave-daemon/src/main.rs:48`).
 
 ## Phase-0 Verpflichtungen
@@ -41,15 +35,9 @@
   Status: Dokumente existieren, Review ausstehend (`docs/architecture.md:1`, `docs/env.md:1`).
 
 ## CI, Tests & Artefakte
-<<<<<<< HEAD
-- [x] `make api-schema` in CI einbinden und `openapi-cli validate openapi.yaml` ausführen.
-  Status: Python-Generator `scripts/generate_openapi.py` erstellt (`openapi.yaml` via `make api-schema`), CI ruft Target & Validator auf und stellt sicher, dass das Schema eingecheckt bleibt (`.github/workflows/ci.yml:33`).
-- [x] `cave.yaml` Validierung im CI sicherstellen (`ajv validate -s schema/cave.schema.json -d cave.yaml`).  
-=======
 - [ ] `make api-schema` in CI einbinden und `openapi-cli validate openapi.yaml` ausführen.  
   Status: Workflow (`.github/workflows/ci.yml`) erstellt, `make api-schema` Schritt fehlt weiterhin.
 - [x] `cave.yaml` Validierung im CI sicherstellen (`ajv validate -s schema/cave.schema.json -d cave.yaml`).
->>>>>>> a50dc011
   Status: ajv-Validierung in CI vorhanden (überspringt, wenn `cave.yaml` fehlt).
 - [x] UI-E2E-Tests (Playwright) in CI einbinden.
   Status: `web-ui` Workflow-Job lintet/buildet beide Next.js-Apps und führt Playwright-Mocks der `/api/v1`-Flows aus (`.github/workflows/ci.yml`).
