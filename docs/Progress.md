--- conflicted
+++ resolved
@@ -12,19 +12,11 @@
 
 ## Phase-0 Verpflichtungen
 - [ ] CAVE-Kernel & Sandbox Runtime (Namespaces, cgroups v2, seccomp, FS-Overlay) produktionsreif mit Integrationstests deployt.  
-<<<<<<< HEAD
-  Status: Kern-API existiert, Isolation ist ein Prozess-Shim ohne Low-Level-Schutz & Integrationstests (`crates/cave-kernel/src/lib.rs:1`). Ein neuer HTTP-Lifecycle-Test orchestriert `create/start/exec/stop` über den Daemon und prüft Status-/Execution-Persistenz gegen SQLite (`crates/cave-daemon/src/main.rs:975`); Low-Level-Isolation & Seccomp fehlen weiterhin.
-- [ ] Persistente `bkg_db` mit Row-Level-Security betriebsbereit und angebunden.
-  Status: `Database::connect` erkennt jetzt Postgres-DSNs und fährt dedizierte Migrationen (`crates/bkg-db/src/lib.rs`), `DatabasePolicyEngine` persisted Policies in Postgres und ist im Planner/Executor verdrahtet (`crates/bkg-db/src/rls.rs`, `crates/bkg-db/src/executor.rs`). REST-/Integrationstests erzwingen Claims-basiertes RLS (`crates/bkg-db/src/api.rs`, `crates/bkg-db/tests/postgres_integration.rs`). Vollständige Service-Anbindung (Daemon, WAL-Pipeline, Seeds) bleibt offen.
-- [ ] Web-UI (admin & user) mit Minimalfunktionen live; Phasenabschluss dokumentiert.  
-  Status: Noch keine Web-UI-Struktur im Repo (`docs/architecture.md:19`).
-=======
   Status: Kern-API existiert, Isolation ist ein Prozess-Shim ohne Low-Level-Schutz & Integrationstests (`crates/cave-kernel/src/lib.rs:1`). Ein neuer HTTP-Lifecycle-Test orchestriert `create/start/exec/stop` über den Daemon und prüft Status-/Execution-Persistenz gegen SQLite (`crates/cave-daemon/src/server.rs`); Low-Level-Isolation & Seccomp fehlen weiterhin.
 - [ ] Persistente `bkg_db` mit Row-Level-Security betriebsbereit und angebunden.  
   Status: SQLite-Backed Prototyp speichert API-Keys und RLS-Policies inkl. WAL-Recovery (`crates/bkg-db/src/lib.rs:169`, `crates/bkg-db/src/executor.rs:44`); Postgres-Pool & Service-Wiring stehen weiterhin aus (`docs/architecture.md:16`).
 - [ ] Web-UI (admin & user) mit Minimalfunktionen live; Phasenabschluss dokumentiert.
   Status: Next.js Admin- & Namespace-Portale vorhanden (`web/admin`, `web/app`) inkl. Telemetrie-/Lifecycle-Views und Playwright-E2E-Tests; produktionsnahe Styling/SSR-Validierung & Backend-Anbindung mit echten Tokens stehen weiter aus.
->>>>>>> 1295bd92
 
 > Hinweis: Ohne abgeschlossene Phase-0 keine Aktivierung von P2P, Distributed Inference, Marketplace oder Multi-Agent-Features.
 
