--- conflicted
+++ resolved
@@ -13,17 +13,6 @@
 
 ---
 
-<<<<<<< HEAD
-## HTTP Endpunkte (Auszug)
-- `/api/v1/sandboxes` – POST (create), GET (list).  
-- `/api/v1/sandboxes/{id}/start|exec|stop|status|executions` – Lifecycle.  
-- `/api/v1/auth/keys` – Issue/List.
-- `/api/v1/auth/keys/{id}` – DELETE revoke.
-- `/api/v1/auth/keys/rotate` – Admin-only rotation flow. Body accepts `key_id`, optional `rate_limit` and `ttl_seconds`. Response returns the new token, metadata (`info.rotated_from`, `info.rotated_at`) and queued webhook event (`webhook.event_id`, `webhook.signature`, `webhook.payload`).
-- `/api/v1/auth/keys/rotated` – Rotation webhook verification endpoint. Requires admin bearer token plus `X-Cave-Webhook-Signature` header (Base64 HMAC-SHA256) and the JSON payload containing `key_id`, `previous_key_id`, `rotated_at`, `scope`, `owner`, `key_prefix`.
-- `/api/v1/admin/llm/models/*` – Admin LLM Management.  
-- `/healthz`, `/metrics` – Liveness/Telemetry.
-=======
 ## Authentifizierung & Scopes
 - Alle geschützten Endpunkte erwarten einen `Authorization: Bearer <token>` Header.
 - Tokens werden durch den Daemon ausgegeben (`POST /api/v1/auth/keys`) und besitzen Scopes:
@@ -38,7 +27,6 @@
 - `409 Conflict` – Lifecycle-Konflikte (z. B. doppelter Name, bereits laufende Sandbox).
 
 ---
->>>>>>> 0737eacb
 
 ## Sandboxes (`/api/v1/sandboxes*`)
 
