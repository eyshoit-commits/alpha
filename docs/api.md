--- conflicted
+++ resolved
@@ -173,11 +173,7 @@
 Revokiert einen Key. Erfolgreich mit HTTP 204. `404` wenn ID unbekannt (`AuthService::revoke`).
 
 ### POST `/api/v1/auth/keys/rotate`
-<<<<<<< HEAD
-Rotiert einen bestehenden Key, erstellt einen neuen Token und liefert Webhook-Metadaten zurück (`crates/cave-daemon/src/server.rs:768-798`).
-=======
 Ersetzt einen bestehenden Key durch ein neues Token. Admin-Scope erforderlich.
->>>>>>> 75512ce4
 
 ```bash
 curl -X POST https://cave.example/api/v1/auth/keys/rotate \
@@ -185,76 +181,14 @@
   -H "Content-Type: application/json" \
   -d '{
         "key_id": "4b2a4d3a-4cbe-4b05-87a3-9528cdf6a1ed",
-<<<<<<< HEAD
-        "rate_limit": 200
-=======
         "rate_limit": 150,
         "ttl_seconds": 604800
->>>>>>> 75512ce4
       }'
 ```
 
 **Antwort (200)**
 ```json
 {
-<<<<<<< HEAD
-  "token": "bkg_admin_newtokenvalue",
-  "info": {
-    "id": "a7d6b321-2c52-4e76-9af2-2f893d4856fc",
-    "scope": { "type": "admin" },
-    "rate_limit": 200,
-    "created_at": "2025-10-18T12:10:00Z",
-    "key_prefix": "bkg_admin_new",
-    "rotated_from": "4b2a4d3a-4cbe-4b05-87a3-9528cdf6a1ed",
-    "rotated_at": "2025-10-18T12:10:00Z"
-  },
-  "previous": {
-    "id": "4b2a4d3a-4cbe-4b05-87a3-9528cdf6a1ed",
-    "scope": { "type": "admin" },
-    "rate_limit": 100,
-    "created_at": "2025-09-01T08:00:00Z",
-    "last_used_at": "2025-10-18T11:59:59Z",
-    "key_prefix": "bkg_admin_old"
-  },
-  "webhook": {
-    "event_id": "5b0c33d4-a1d8-4a1c-9844-3d955b1b4c6e",
-    "signature": "sha256=abc123...",
-    "payload": {
-      "event": "cave.auth.key.rotated",
-      "key_id": "a7d6b321-2c52-4e76-9af2-2f893d4856fc",
-      "previous_key_id": "4b2a4d3a-4cbe-4b05-87a3-9528cdf6a1ed",
-      "rotated_at": "2025-10-18T12:10:00Z",
-      "scope": { "type": "admin" },
-      "owner": "admin",
-      "key_prefix": "bkg_admin_new"
-    }
-  }
-}
-```
-
-Fehler: `404` wenn der Key nicht existiert, `403` bei Namespace-Schlüsseln sowie `401` bei ungültigen Tokens oder Signaturen.
-
-### POST `/api/v1/auth/keys/rotated`
-Validiert eine HMAC-signierte Webhook-Benachrichtigung nach einer Rotation (`crates/cave-daemon/src/server.rs:800-835`). Erwartet den Header `X-Cave-Webhook-Signature`.
-
-```bash
-curl -X POST https://cave.example/api/v1/auth/keys/rotated \
-  -H "Authorization: Bearer $ADMIN_TOKEN" \
-  -H "X-Cave-Webhook-Signature: sha256=abc123" \
-  -H "Content-Type: application/json" \
-  -d '{
-        "event": "cave.auth.key.rotated",
-        "key_id": "a7d6b321-2c52-4e76-9af2-2f893d4856fc",
-        "previous_key_id": "4b2a4d3a-4cbe-4b05-87a3-9528cdf6a1ed",
-        "rotated_at": "2025-10-18T12:10:00Z",
-        "scope": { "type": "admin" },
-        "owner": "admin",
-        "key_prefix": "bkg_admin_new"
-      }'
-```
-
-**Antwort (204)** – Kein Inhalt. Fehler: `401` bei fehlendem/ungültigem Header oder Signatur, `403` bei fehlendem Admin-Scope.
-=======
   "token": "bkg_demo_rotatedtoken",
   "info": {
     "id": "5f86a0ef-55c0-4f50-a1e9-b85a2b3db0fe",
@@ -307,7 +241,6 @@
 - `401` ohne Signatur-Header oder mit ungültigem Format (`ApiError::unauthorized`).
 - `401` bei Signatur-Mismatch (`AuthError::InvalidSignature`).
 - `403` wenn kein Admin-Scope.
->>>>>>> 75512ce4
 
 ---
 
