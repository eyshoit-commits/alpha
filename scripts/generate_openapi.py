--- conflicted
+++ resolved
@@ -115,41 +115,6 @@
     }
 
 
-def rotation_webhook_payload_example() -> Dict[str, Any]:
-    return {
-        "event": "cave.auth.key.rotated",
-        "key_id": "a7d6b321-2c52-4e76-9af2-2f893d4856fc",
-        "previous_key_id": "4b2a4d3a-4cbe-4b05-87a3-9528cdf6a1ed",
-        "rotated_at": "2025-10-18T12:10:00Z",
-        "scope": {"type": "admin"},
-        "owner": "admin",
-        "key_prefix": "bkg_admin_new",
-    }
-
-
-def rotated_key_example() -> Dict[str, Any]:
-    previous = issued_key_example()["info"].copy()
-    current = {
-        "id": "a7d6b321-2c52-4e76-9af2-2f893d4856fc",
-        "scope": {"type": "admin"},
-        "rate_limit": 200,
-        "created_at": "2025-10-18T12:10:00Z",
-        "key_prefix": "bkg_admin_new",
-        "rotated_from": "4b2a4d3a-4cbe-4b05-87a3-9528cdf6a1ed",
-        "rotated_at": "2025-10-18T12:10:00Z",
-    }
-    return {
-        "token": "bkg_admin_newtokenvalue",
-        "info": current,
-        "previous": previous,
-        "webhook": {
-            "event_id": "5b0c33d4-a1d8-4a1c-9844-3d955b1b4c6e",
-            "signature": "sha256=abc123...",
-            "payload": rotation_webhook_payload_example(),
-        },
-    }
-
-
 def error_example(message: str) -> Dict[str, Any]:
     return {"error": message}
 
@@ -353,8 +318,6 @@
                     "key_prefix": {"type": "string", "description": "Truncated token prefix for audit displays."},
                     "rotated_from": {"type": "string", "format": "uuid", "nullable": True},
                     "rotated_at": {"type": "string", "format": "date-time", "nullable": True},
-<<<<<<< HEAD
-=======
                 },
                 "example": issued_key_example()["info"],
             },
@@ -421,7 +384,6 @@
                     "info": {"$ref": "#/components/schemas/KeyInfo"},
                     "previous": {"$ref": "#/components/schemas/KeyInfo"},
                     "webhook": {"$ref": "#/components/schemas/RotationWebhookNotification"},
->>>>>>> 75512ce4
                 },
                 "example": rotated_key_example(),
             },
@@ -433,66 +395,6 @@
                     "info": {"$ref": "#/components/schemas/KeyInfo"},
                 },
                 "example": issued_key_example(),
-            },
-            "RotateKeyRequest": {
-                "type": "object",
-                "required": ["key_id"],
-                "properties": {
-                    "key_id": {"type": "string", "format": "uuid"},
-                    "rate_limit": {
-                        "type": "integer",
-                        "format": "int32",
-                        "description": "Override rate limit for the rotated key (requests per minute).",
-                    },
-                    "ttl_seconds": {
-                        "type": "integer",
-                        "format": "int64",
-                        "description": "Optional TTL for the rotated key in seconds.",
-                    },
-                },
-                "example": {"key_id": "4b2a4d3a-4cbe-4b05-87a3-9528cdf6a1ed", "rate_limit": 200},
-            },
-            "RotationWebhookPayload": {
-                "type": "object",
-                "required": [
-                    "event",
-                    "key_id",
-                    "previous_key_id",
-                    "rotated_at",
-                    "scope",
-                    "owner",
-                    "key_prefix",
-                ],
-                "properties": {
-                    "event": {"type": "string"},
-                    "key_id": {"type": "string", "format": "uuid"},
-                    "previous_key_id": {"type": "string", "format": "uuid"},
-                    "rotated_at": {"type": "string", "format": "date-time"},
-                    "scope": {"$ref": "#/components/schemas/KeyScope"},
-                    "owner": {"type": "string"},
-                    "key_prefix": {"type": "string"},
-                },
-                "example": rotation_webhook_payload_example(),
-            },
-            "RotationWebhookResponse": {
-                "type": "object",
-                "required": ["event_id", "signature", "payload"],
-                "properties": {
-                    "event_id": {"type": "string", "format": "uuid"},
-                    "signature": {"type": "string"},
-                    "payload": {"$ref": "#/components/schemas/RotationWebhookPayload"},
-                },
-            },
-            "RotatedKeyResponse": {
-                "type": "object",
-                "required": ["token", "info", "previous", "webhook"],
-                "properties": {
-                    "token": {"type": "string"},
-                    "info": {"$ref": "#/components/schemas/KeyInfo"},
-                    "previous": {"$ref": "#/components/schemas/KeyInfo"},
-                    "webhook": {"$ref": "#/components/schemas/RotationWebhookResponse"},
-                },
-                "example": rotated_key_example(),
             },
         },
     }
@@ -830,7 +732,7 @@
                     },
                 },
                 "responses": {
-                    "201": {
+                    "200": {
                         "description": "API key issued",
                         "content": {
                             "application/json": {
@@ -885,11 +787,7 @@
                 },
                 "responses": {
                     "200": {
-<<<<<<< HEAD
-                        "description": "API key rotated",
-=======
                         "description": "Key rotated",
->>>>>>> 75512ce4
                         "content": {
                             "application/json": {
                                 "schema": {"$ref": "#/components/schemas/RotatedKeyResponse"},
@@ -897,17 +795,10 @@
                             }
                         },
                     },
-<<<<<<< HEAD
-                    "400": responses["400"],
-                    "401": responses["401"],
-                    "403": responses["403"],
-                    "404": responses["404"],
-=======
                     "401": responses["401"],
                     "403": responses["403"],
                     "404": responses["404"],
                     "503": responses["503"],
->>>>>>> 75512ce4
                     "500": responses["500"],
                 },
             }
@@ -915,11 +806,7 @@
         "/api/v1/auth/keys/rotated": {
             "post": {
                 "tags": ["Auth"],
-<<<<<<< HEAD
-                "summary": "Verify a rotation webhook payload",
-=======
                 "summary": "Verify rotation webhook signature",
->>>>>>> 75512ce4
                 "operationId": "verifyRotationWebhook",
                 "security": [{"bearerAuth": []}],
                 "parameters": [
@@ -928,11 +815,7 @@
                         "in": "header",
                         "required": True,
                         "schema": {"type": "string"},
-<<<<<<< HEAD
-                        "description": "HMAC signature generated with CAVE_ROTATION_WEBHOOK_SECRET.",
-=======
                         "description": "Base64 encoded HMAC-SHA256 signature of the payload.",
->>>>>>> 75512ce4
                     }
                 ],
                 "requestBody": {
@@ -945,11 +828,7 @@
                     },
                 },
                 "responses": {
-<<<<<<< HEAD
-                    "204": {"description": "Webhook accepted"},
-=======
                     "204": {"description": "Signature accepted"},
->>>>>>> 75512ce4
                     "401": responses["401"],
                     "403": responses["403"],
                     "500": responses["500"],
