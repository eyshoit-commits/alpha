{
  "openapi": "3.0.3",
  "info": {
    "title": "Cave Daemon API",
    "version": "0.1.0",
    "description": "REST interface for managing sandboxes, executing workloads, and issuing API keys. See docs/api.md for narrative documentation."
  },
  "servers": [
    {
      "url": "http://localhost:8080",
      "description": "Local development"
    }
  ],
  "tags": [
    {
      "name": "Operations",
      "description": "Health and telemetry endpoints."
    },
    {
      "name": "Sandboxes",
      "description": "Sandbox lifecycle management."
    },
    {
      "name": "Auth",
      "description": "API key issuance and revocation."
    }
  ],
  "paths": {
    "/healthz": {
      "get": {
        "tags": [
          "Operations"
        ],
        "summary": "Health probe",
        "operationId": "getHealthz",
        "responses": {
          "200": {
            "description": "Service is healthy"
          }
        }
      }
    },
    "/metrics": {
      "get": {
        "tags": [
          "Operations"
        ],
        "summary": "Prometheus metrics",
        "operationId": "getMetrics",
        "responses": {
          "200": {
            "description": "Metrics payload",
            "content": {
              "text/plain": {
                "schema": {
                  "type": "string"
                },
                "example": "# metrics\nbkg_cave_daemon_up 1\n"
              }
            }
          }
        }
      }
    },
    "/api/v1/sandboxes": {
      "post": {
        "tags": [
          "Sandboxes"
        ],
        "summary": "Create a sandbox",
        "operationId": "createSandbox",
        "security": [
          {
            "bearerAuth": []
          }
        ],
        "requestBody": {
          "required": true,
          "content": {
            "application/json": {
              "schema": {
                "$ref": "#/components/schemas/CreateSandboxRequest"
              },
              "example": {
                "namespace": "demo",
                "name": "runner",
                "runtime": "process",
                "limits": {
                  "cpu_millis": 750,
                  "memory_mib": 1024,
                  "disk_mib": 1024,
                  "timeout_seconds": 120
                }
              }
            }
          }
        },
        "responses": {
          "200": {
            "description": "Sandbox created",
            "content": {
              "application/json": {
                "schema": {
                  "$ref": "#/components/schemas/SandboxResponse"
                },
                "example": {
                  "id": "9f9c9872-2d9c-4c25-9c36-4e45be927834",
                  "namespace": "demo",
                  "name": "runner",
                  "runtime": "process",
                  "status": "created",
                  "limits": {
                    "cpu_millis": 750,
                    "memory_mib": 1024,
                    "disk_mib": 1024,
                    "timeout_seconds": 120
                  },
                  "created_at": "2025-10-18T12:34:56Z",
                  "updated_at": "2025-10-18T12:34:56Z",
                  "last_started_at": null,
                  "last_stopped_at": null
                }
              }
            }
          },
          "400": {
            "description": "Bad request",
            "content": {
              "application/json": {
                "schema": {
                  "$ref": "#/components/schemas/ErrorResponse"
                },
                "example": {
                  "error": "namespace query parameter is required"
                }
              }
            }
          },
          "401": {
            "description": "Unauthorized",
            "content": {
              "application/json": {
                "schema": {
                  "$ref": "#/components/schemas/ErrorResponse"
                },
                "example": {
                  "error": "missing Authorization bearer token"
                }
              }
            }
          },
          "403": {
            "description": "Forbidden",
            "content": {
              "application/json": {
                "schema": {
                  "$ref": "#/components/schemas/ErrorResponse"
                },
                "example": {
                  "error": "insufficient permissions for requested scope"
                }
              }
            }
          },
          "409": {
            "description": "Conflict",
            "content": {
              "application/json": {
                "schema": {
                  "$ref": "#/components/schemas/ErrorResponse"
                },
                "example": {
                  "error": "sandbox 'runner' already exists in namespace 'demo'"
                }
              }
            }
          },
          "500": {
            "description": "Internal server error",
            "content": {
              "application/json": {
                "schema": {
                  "$ref": "#/components/schemas/ErrorResponse"
                },
                "example": {
                  "error": "unexpected internal error"
                }
              }
            }
          }
        }
      },
      "get": {
        "tags": [
          "Sandboxes"
        ],
        "summary": "List sandboxes in a namespace",
        "operationId": "listSandboxes",
        "security": [
          {
            "bearerAuth": []
          }
        ],
        "parameters": [
          {
            "name": "namespace",
            "in": "query",
            "required": true,
            "schema": {
              "type": "string"
            },
            "description": "Namespace identifier to filter sandboxes."
          }
        ],
        "responses": {
          "200": {
            "description": "Sandboxes",
            "content": {
              "application/json": {
                "schema": {
                  "type": "array",
                  "items": {
                    "$ref": "#/components/schemas/SandboxResponse"
                  }
                },
                "example": [
                  {
                    "id": "9f9c9872-2d9c-4c25-9c36-4e45be927834",
                    "namespace": "demo",
                    "name": "runner",
                    "runtime": "process",
                    "status": "created",
                    "limits": {
                      "cpu_millis": 750,
                      "memory_mib": 1024,
                      "disk_mib": 1024,
                      "timeout_seconds": 120
                    },
                    "created_at": "2025-10-18T12:34:56Z",
                    "updated_at": "2025-10-18T12:34:56Z",
                    "last_started_at": null,
                    "last_stopped_at": null
                  }
                ]
              }
            }
          },
          "400": {
            "description": "Bad request",
            "content": {
              "application/json": {
                "schema": {
                  "$ref": "#/components/schemas/ErrorResponse"
                },
                "example": {
                  "error": "namespace query parameter is required"
                }
              }
            }
          },
          "401": {
            "description": "Unauthorized",
            "content": {
              "application/json": {
                "schema": {
                  "$ref": "#/components/schemas/ErrorResponse"
                },
                "example": {
                  "error": "missing Authorization bearer token"
                }
              }
            }
          },
          "403": {
            "description": "Forbidden",
            "content": {
              "application/json": {
                "schema": {
                  "$ref": "#/components/schemas/ErrorResponse"
                },
                "example": {
                  "error": "insufficient permissions for requested scope"
                }
              }
            }
          },
          "500": {
            "description": "Internal server error",
            "content": {
              "application/json": {
                "schema": {
                  "$ref": "#/components/schemas/ErrorResponse"
                },
                "example": {
                  "error": "unexpected internal error"
                }
              }
            }
          }
        }
      }
    },
    "/api/v1/sandboxes/{id}/status": {
      "get": {
        "tags": [
          "Sandboxes"
        ],
        "summary": "Inspect sandbox",
        "operationId": "getSandbox",
        "security": [
          {
            "bearerAuth": []
          }
        ],
        "parameters": [
          {
            "name": "id",
            "in": "path",
            "required": true,
            "schema": {
              "type": "string",
              "format": "uuid"
            }
          }
        ],
        "responses": {
          "200": {
            "description": "Sandbox details",
            "content": {
              "application/json": {
                "schema": {
                  "$ref": "#/components/schemas/SandboxResponse"
                },
                "example": {
                  "id": "9f9c9872-2d9c-4c25-9c36-4e45be927834",
                  "namespace": "demo",
                  "name": "runner",
                  "runtime": "process",
                  "status": "created",
                  "limits": {
                    "cpu_millis": 750,
                    "memory_mib": 1024,
                    "disk_mib": 1024,
                    "timeout_seconds": 120
                  },
                  "created_at": "2025-10-18T12:34:56Z",
                  "updated_at": "2025-10-18T12:34:56Z",
                  "last_started_at": null,
                  "last_stopped_at": null
                }
              }
            }
          },
          "401": {
            "description": "Unauthorized",
            "content": {
              "application/json": {
                "schema": {
                  "$ref": "#/components/schemas/ErrorResponse"
                },
                "example": {
                  "error": "missing Authorization bearer token"
                }
              }
            }
          },
          "403": {
            "description": "Forbidden",
            "content": {
              "application/json": {
                "schema": {
                  "$ref": "#/components/schemas/ErrorResponse"
                },
                "example": {
                  "error": "insufficient permissions for requested scope"
                }
              }
            }
          },
          "404": {
            "description": "Not found",
            "content": {
              "application/json": {
                "schema": {
                  "$ref": "#/components/schemas/ErrorResponse"
                },
                "example": {
                  "error": "sandbox 9f9c... not found"
                }
              }
            }
          },
          "500": {
            "description": "Internal server error",
            "content": {
              "application/json": {
                "schema": {
                  "$ref": "#/components/schemas/ErrorResponse"
                },
                "example": {
                  "error": "unexpected internal error"
                }
              }
            }
          }
        }
      }
    },
    "/api/v1/sandboxes/{id}/start": {
      "post": {
        "tags": [
          "Sandboxes"
        ],
        "summary": "Start a sandbox",
        "operationId": "startSandbox",
        "security": [
          {
            "bearerAuth": []
          }
        ],
        "parameters": [
          {
            "name": "id",
            "in": "path",
            "required": true,
            "schema": {
              "type": "string",
              "format": "uuid"
            }
          }
        ],
        "responses": {
          "200": {
            "description": "Sandbox started",
            "content": {
              "application/json": {
                "schema": {
                  "$ref": "#/components/schemas/SandboxResponse"
                },
                "example": {
                  "id": "9f9c9872-2d9c-4c25-9c36-4e45be927834",
                  "namespace": "demo",
                  "name": "runner",
                  "runtime": "process",
                  "status": "running",
                  "limits": {
                    "cpu_millis": 750,
                    "memory_mib": 1024,
                    "disk_mib": 1024,
                    "timeout_seconds": 120
                  },
                  "created_at": "2025-10-18T12:34:56Z",
                  "updated_at": "2025-10-18T12:34:56Z",
                  "last_started_at": "2025-10-18T12:35:05Z",
                  "last_stopped_at": null
                }
              }
            }
          },
          "401": {
            "description": "Unauthorized",
            "content": {
              "application/json": {
                "schema": {
                  "$ref": "#/components/schemas/ErrorResponse"
                },
                "example": {
                  "error": "missing Authorization bearer token"
                }
              }
            }
          },
          "403": {
            "description": "Forbidden",
            "content": {
              "application/json": {
                "schema": {
                  "$ref": "#/components/schemas/ErrorResponse"
                },
                "example": {
                  "error": "insufficient permissions for requested scope"
                }
              }
            }
          },
          "404": {
            "description": "Not found",
            "content": {
              "application/json": {
                "schema": {
                  "$ref": "#/components/schemas/ErrorResponse"
                },
                "example": {
                  "error": "sandbox 9f9c... not found"
                }
              }
            }
          },
          "409": {
            "description": "Conflict",
            "content": {
              "application/json": {
                "schema": {
                  "$ref": "#/components/schemas/ErrorResponse"
                },
                "example": {
                  "error": "sandbox 'runner' already exists in namespace 'demo'"
                }
              }
            }
          },
          "500": {
            "description": "Internal server error",
            "content": {
              "application/json": {
                "schema": {
                  "$ref": "#/components/schemas/ErrorResponse"
                },
                "example": {
                  "error": "unexpected internal error"
                }
              }
            }
          }
        }
      }
    },
    "/api/v1/sandboxes/{id}/exec": {
      "post": {
        "tags": [
          "Sandboxes"
        ],
        "summary": "Execute a command inside a sandbox",
        "operationId": "execSandbox",
        "security": [
          {
            "bearerAuth": []
          }
        ],
        "parameters": [
          {
            "name": "id",
            "in": "path",
            "required": true,
            "schema": {
              "type": "string",
              "format": "uuid"
            }
          }
        ],
        "requestBody": {
          "required": true,
          "content": {
            "application/json": {
              "schema": {
                "$ref": "#/components/schemas/ExecRequest"
              },
              "example": {
                "command": "python",
                "args": [
                  "-c",
                  "print('hello')"
                ],
                "stdin": null,
                "timeout_ms": 2000
              }
            }
          }
        },
        "responses": {
          "200": {
            "description": "Execution result",
            "content": {
              "application/json": {
                "schema": {
                  "$ref": "#/components/schemas/ExecResponse"
                },
                "example": {
                  "exit_code": 0,
                  "stdout": "hello\n",
                  "stderr": "",
                  "duration_ms": 42,
                  "timed_out": false
                }
              }
            }
          },
          "401": {
            "description": "Unauthorized",
            "content": {
              "application/json": {
                "schema": {
                  "$ref": "#/components/schemas/ErrorResponse"
                },
                "example": {
                  "error": "missing Authorization bearer token"
                }
              }
            }
          },
          "403": {
            "description": "Forbidden",
            "content": {
              "application/json": {
                "schema": {
                  "$ref": "#/components/schemas/ErrorResponse"
                },
                "example": {
                  "error": "insufficient permissions for requested scope"
                }
              }
            }
          },
          "404": {
            "description": "Not found",
            "content": {
              "application/json": {
                "schema": {
                  "$ref": "#/components/schemas/ErrorResponse"
                },
                "example": {
                  "error": "sandbox 9f9c... not found"
                }
              }
            }
          },
          "500": {
            "description": "Internal server error",
            "content": {
              "application/json": {
                "schema": {
                  "$ref": "#/components/schemas/ErrorResponse"
                },
                "example": {
                  "error": "unexpected internal error"
                }
              }
            }
          }
        }
      }
    },
    "/api/v1/sandboxes/{id}/stop": {
      "post": {
        "tags": [
          "Sandboxes"
        ],
        "summary": "Stop a sandbox",
        "operationId": "stopSandbox",
        "security": [
          {
            "bearerAuth": []
          }
        ],
        "parameters": [
          {
            "name": "id",
            "in": "path",
            "required": true,
            "schema": {
              "type": "string",
              "format": "uuid"
            }
          }
        ],
        "responses": {
          "204": {
            "description": "Sandbox stopped"
          },
          "401": {
            "description": "Unauthorized",
            "content": {
              "application/json": {
                "schema": {
                  "$ref": "#/components/schemas/ErrorResponse"
                },
                "example": {
                  "error": "missing Authorization bearer token"
                }
              }
            }
          },
          "403": {
            "description": "Forbidden",
            "content": {
              "application/json": {
                "schema": {
                  "$ref": "#/components/schemas/ErrorResponse"
                },
                "example": {
                  "error": "insufficient permissions for requested scope"
                }
              }
            }
          },
          "404": {
            "description": "Not found",
            "content": {
              "application/json": {
                "schema": {
                  "$ref": "#/components/schemas/ErrorResponse"
                },
                "example": {
                  "error": "sandbox 9f9c... not found"
                }
              }
            }
          },
          "409": {
            "description": "Conflict",
            "content": {
              "application/json": {
                "schema": {
                  "$ref": "#/components/schemas/ErrorResponse"
                },
                "example": {
                  "error": "sandbox 'runner' already exists in namespace 'demo'"
                }
              }
            }
          },
          "500": {
            "description": "Internal server error",
            "content": {
              "application/json": {
                "schema": {
                  "$ref": "#/components/schemas/ErrorResponse"
                },
                "example": {
                  "error": "unexpected internal error"
                }
              }
            }
          }
        }
      }
    },
    "/api/v1/sandboxes/{id}": {
      "delete": {
        "tags": [
          "Sandboxes"
        ],
        "summary": "Delete a sandbox",
        "operationId": "deleteSandbox",
        "security": [
          {
            "bearerAuth": []
          }
        ],
        "parameters": [
          {
            "name": "id",
            "in": "path",
            "required": true,
            "schema": {
              "type": "string",
              "format": "uuid"
            }
          }
        ],
        "responses": {
          "204": {
            "description": "Sandbox deleted"
          },
          "401": {
            "description": "Unauthorized",
            "content": {
              "application/json": {
                "schema": {
                  "$ref": "#/components/schemas/ErrorResponse"
                },
                "example": {
                  "error": "missing Authorization bearer token"
                }
              }
            }
          },
          "403": {
            "description": "Forbidden",
            "content": {
              "application/json": {
                "schema": {
                  "$ref": "#/components/schemas/ErrorResponse"
                },
                "example": {
                  "error": "insufficient permissions for requested scope"
                }
              }
            }
          },
          "404": {
            "description": "Not found",
            "content": {
              "application/json": {
                "schema": {
                  "$ref": "#/components/schemas/ErrorResponse"
                },
                "example": {
                  "error": "sandbox 9f9c... not found"
                }
              }
            }
          },
          "500": {
            "description": "Internal server error",
            "content": {
              "application/json": {
                "schema": {
                  "$ref": "#/components/schemas/ErrorResponse"
                },
                "example": {
                  "error": "unexpected internal error"
                }
              }
            }
          }
        }
      }
    },
    "/api/v1/sandboxes/{id}/executions": {
      "get": {
        "tags": [
          "Sandboxes"
        ],
        "summary": "List recent executions",
        "operationId": "listSandboxExecutions",
        "security": [
          {
            "bearerAuth": []
          }
        ],
        "parameters": [
          {
            "name": "id",
            "in": "path",
            "required": true,
            "schema": {
              "type": "string",
              "format": "uuid"
            }
          },
          {
            "name": "limit",
            "in": "query",
            "required": false,
            "schema": {
              "type": "integer",
              "format": "int32",
              "minimum": 1,
              "maximum": 100
            },
            "description": "Maximum number of execution records (default 20)."
          }
        ],
        "responses": {
          "200": {
            "description": "Execution history",
            "content": {
              "application/json": {
                "schema": {
                  "type": "array",
                  "items": {
                    "$ref": "#/components/schemas/ExecutionRecord"
                  }
                },
                "example": [
                  {
                    "command": "python",
                    "args": [
                      "-c",
                      "print('hello')"
                    ],
                    "executed_at": "2025-10-18T12:35:10Z",
                    "exit_code": 0,
                    "stdout": "hello\n",
                    "stderr": "",
                    "duration_ms": 55,
                    "timed_out": false
                  }
                ]
              }
            }
          },
          "401": {
            "description": "Unauthorized",
            "content": {
              "application/json": {
                "schema": {
                  "$ref": "#/components/schemas/ErrorResponse"
                },
                "example": {
                  "error": "missing Authorization bearer token"
                }
              }
            }
          },
          "403": {
            "description": "Forbidden",
            "content": {
              "application/json": {
                "schema": {
                  "$ref": "#/components/schemas/ErrorResponse"
                },
                "example": {
                  "error": "insufficient permissions for requested scope"
                }
              }
            }
          },
          "404": {
            "description": "Not found",
            "content": {
              "application/json": {
                "schema": {
                  "$ref": "#/components/schemas/ErrorResponse"
                },
                "example": {
                  "error": "sandbox 9f9c... not found"
                }
              }
            }
          },
          "500": {
            "description": "Internal server error",
            "content": {
              "application/json": {
                "schema": {
                  "$ref": "#/components/schemas/ErrorResponse"
                },
                "example": {
                  "error": "unexpected internal error"
                }
              }
            }
          }
        }
      }
    },
    "/api/v1/auth/keys": {
      "post": {
        "tags": [
          "Auth"
        ],
        "summary": "Issue an API key",
        "operationId": "issueKey",
        "security": [
          {
            "bearerAuth": []
          },
          {}
        ],
        "requestBody": {
          "required": true,
          "content": {
            "application/json": {
              "schema": {
                "$ref": "#/components/schemas/CreateKeyRequest"
              },
              "example": {
                "scope": {
                  "type": "namespace",
                  "namespace": "demo"
                },
                "rate_limit": 100,
                "ttl_seconds": 2592000
              }
            }
          }
        },
        "responses": {
          "201": {
            "description": "API key issued",
            "content": {
              "application/json": {
                "schema": {
                  "$ref": "#/components/schemas/IssuedKeyResponse"
                },
                "example": {
                  "token": "bkg_demo_abcdefghijklmno",
                  "info": {
                    "id": "4b2a4d3a-4cbe-4b05-87a3-9528cdf6a1ed",
                    "scope": {
                      "type": "namespace",
                      "namespace": "demo"
                    },
                    "rate_limit": 100,
                    "created_at": "2025-10-18T12:00:00Z",
                    "last_used_at": null,
                    "expires_at": "2025-11-17T12:00:00Z",
                    "key_prefix": "bkg_demo_abcd",
                    "rotated_from": null,
                    "rotated_at": null
                  }
                }
              }
            }
          },
          "401": {
            "description": "Unauthorized",
            "content": {
              "application/json": {
                "schema": {
                  "$ref": "#/components/schemas/ErrorResponse"
                },
                "example": {
                  "error": "missing Authorization bearer token"
                }
              }
            }
          },
          "403": {
            "description": "Forbidden",
            "content": {
              "application/json": {
                "schema": {
                  "$ref": "#/components/schemas/ErrorResponse"
                },
                "example": {
                  "error": "insufficient permissions for requested scope"
                }
              }
            }
          },
          "500": {
            "description": "Internal server error",
            "content": {
              "application/json": {
                "schema": {
                  "$ref": "#/components/schemas/ErrorResponse"
                },
                "example": {
                  "error": "unexpected internal error"
                }
              }
            }
          }
        }
      },
      "get": {
        "tags": [
          "Auth"
        ],
        "summary": "List issued API keys",
        "operationId": "listKeys",
        "security": [
          {
            "bearerAuth": []
          }
        ],
        "responses": {
          "200": {
            "description": "Known API keys",
            "content": {
              "application/json": {
                "schema": {
                  "type": "array",
                  "items": {
                    "$ref": "#/components/schemas/KeyInfo"
                  }
                },
                "example": [
                  {
                    "id": "4b2a4d3a-4cbe-4b05-87a3-9528cdf6a1ed",
                    "scope": {
                      "type": "namespace",
                      "namespace": "demo"
                    },
                    "rate_limit": 100,
                    "created_at": "2025-10-18T12:00:00Z",
                    "last_used_at": null,
                    "expires_at": "2025-11-17T12:00:00Z",
                    "key_prefix": "bkg_demo_abcd",
                    "rotated_from": null,
                    "rotated_at": null
                  }
                ]
              }
            }
          },
          "401": {
            "description": "Unauthorized",
            "content": {
              "application/json": {
                "schema": {
                  "$ref": "#/components/schemas/ErrorResponse"
                },
                "example": {
                  "error": "missing Authorization bearer token"
                }
              }
            }
          },
          "403": {
            "description": "Forbidden",
            "content": {
              "application/json": {
                "schema": {
                  "$ref": "#/components/schemas/ErrorResponse"
                },
                "example": {
                  "error": "insufficient permissions for requested scope"
                }
              }
            }
          },
          "500": {
            "description": "Internal server error",
            "content": {
              "application/json": {
                "schema": {
                  "$ref": "#/components/schemas/ErrorResponse"
                },
                "example": {
                  "error": "unexpected internal error"
                }
              }
            }
          }
        }
      }
    },
    "/api/v1/auth/keys/rotate": {
      "post": {
        "tags": [
          "Auth"
        ],
        "summary": "Rotate an API key",
        "operationId": "rotateKey",
        "security": [
          {
            "bearerAuth": []
          }
        ],
        "requestBody": {
          "required": true,
          "content": {
            "application/json": {
              "schema": {
                "$ref": "#/components/schemas/RotateKeyRequest"
              },
              "example": {
                "key_id": "4b2a4d3a-4cbe-4b05-87a3-9528cdf6a1ed",
<<<<<<< HEAD
                "rate_limit": 200
=======
                "rate_limit": 150,
                "ttl_seconds": 604800
>>>>>>> 75512ce4
              }
            }
          }
        },
        "responses": {
          "200": {
<<<<<<< HEAD
            "description": "API key rotated",
=======
            "description": "Key rotated",
>>>>>>> 75512ce4
            "content": {
              "application/json": {
                "schema": {
                  "$ref": "#/components/schemas/RotatedKeyResponse"
                },
                "example": {
<<<<<<< HEAD
                  "token": "bkg_admin_newtokenvalue",
                  "info": {
                    "id": "a7d6b321-2c52-4e76-9af2-2f893d4856fc",
                    "scope": {
                      "type": "admin"
                    },
                    "rate_limit": 200,
                    "created_at": "2025-10-18T12:10:00Z",
                    "key_prefix": "bkg_admin_new",
                    "rotated_from": "4b2a4d3a-4cbe-4b05-87a3-9528cdf6a1ed",
                    "rotated_at": "2025-10-18T12:10:00Z"
=======
                  "token": "bkg_demo_rotatedtoken",
                  "info": {
                    "id": "5f86a0ef-55c0-4f50-a1e9-b85a2b3db0fe",
                    "scope": {
                      "type": "namespace",
                      "namespace": "demo"
                    },
                    "rate_limit": 150,
                    "created_at": "2025-10-18T12:30:00Z",
                    "last_used_at": null,
                    "expires_at": "2025-10-25T12:30:00Z",
                    "key_prefix": "bkg_demo_rot",
                    "rotated_from": "4b2a4d3a-4cbe-4b05-87a3-9528cdf6a1ed",
                    "rotated_at": "2025-10-18T12:30:00Z"
>>>>>>> 75512ce4
                  },
                  "previous": {
                    "id": "4b2a4d3a-4cbe-4b05-87a3-9528cdf6a1ed",
                    "scope": {
                      "type": "namespace",
                      "namespace": "demo"
                    },
                    "rate_limit": 100,
<<<<<<< HEAD
                    "created_at": "2025-10-18T12:00:00Z",
                    "last_used_at": null,
                    "expires_at": "2025-11-17T12:00:00Z",
                    "key_prefix": "bkg_demo_abcd"
                  },
                  "webhook": {
                    "event_id": "5b0c33d4-a1d8-4a1c-9844-3d955b1b4c6e",
                    "signature": "sha256=abc123...",
                    "payload": {
                      "event": "cave.auth.key.rotated",
                      "key_id": "a7d6b321-2c52-4e76-9af2-2f893d4856fc",
                      "previous_key_id": "4b2a4d3a-4cbe-4b05-87a3-9528cdf6a1ed",
                      "rotated_at": "2025-10-18T12:10:00Z",
                      "scope": {
                        "type": "admin"
                      },
                      "owner": "admin",
                      "key_prefix": "bkg_admin_new"
                    }
                  }
                }
              }
            }
          },
          "400": {
            "description": "Bad request",
=======
                    "created_at": "2025-09-10T09:00:00Z",
                    "last_used_at": "2025-10-18T12:29:58Z",
                    "expires_at": null,
                    "key_prefix": "bkg_demo_abcd",
                    "rotated_from": null,
                    "rotated_at": "2025-10-18T12:30:00Z"
                  },
                  "webhook": {
                    "event_id": "6b4dc7a8-1e5a-4cfa-a2e2-f9d4f2b1c90c",
                    "signature": "BASE64_HMAC",
                    "payload": {
                      "event": "key.rotated",
                      "key_id": "5f86a0ef-55c0-4f50-a1e9-b85a2b3db0fe",
                      "previous_key_id": "4b2a4d3a-4cbe-4b05-87a3-9528cdf6a1ed",
                      "rotated_at": "2025-10-18T12:30:00Z",
                      "scope": {
                        "type": "namespace",
                        "namespace": "demo"
                      },
                      "owner": "demo",
                      "key_prefix": "bkg_demo_rot"
                    }
                  }
                }
              }
            }
          },
          "401": {
            "description": "Unauthorized",
>>>>>>> 75512ce4
            "content": {
              "application/json": {
                "schema": {
                  "$ref": "#/components/schemas/ErrorResponse"
                },
                "example": {
<<<<<<< HEAD
                  "error": "namespace query parameter is required"
                }
              }
            }
          },
          "401": {
            "description": "Unauthorized",
=======
                  "error": "missing Authorization bearer token"
                }
              }
            }
          },
          "403": {
            "description": "Forbidden",
>>>>>>> 75512ce4
            "content": {
              "application/json": {
                "schema": {
                  "$ref": "#/components/schemas/ErrorResponse"
                },
                "example": {
<<<<<<< HEAD
                  "error": "missing Authorization bearer token"
                }
              }
            }
          },
          "403": {
            "description": "Forbidden",
=======
                  "error": "insufficient permissions for requested scope"
                }
              }
            }
          },
          "404": {
            "description": "Not found",
>>>>>>> 75512ce4
            "content": {
              "application/json": {
                "schema": {
                  "$ref": "#/components/schemas/ErrorResponse"
                },
                "example": {
<<<<<<< HEAD
                  "error": "insufficient permissions for requested scope"
                }
              }
            }
          },
          "404": {
            "description": "Not found",
=======
                  "error": "sandbox 9f9c... not found"
                }
              }
            }
          },
          "503": {
            "description": "Service unavailable",
>>>>>>> 75512ce4
            "content": {
              "application/json": {
                "schema": {
                  "$ref": "#/components/schemas/ErrorResponse"
                },
                "example": {
<<<<<<< HEAD
                  "error": "sandbox 9f9c... not found"
=======
                  "error": "rotation webhook secret is not configured"
>>>>>>> 75512ce4
                }
              }
            }
          },
          "500": {
            "description": "Internal server error",
            "content": {
              "application/json": {
                "schema": {
                  "$ref": "#/components/schemas/ErrorResponse"
                },
                "example": {
                  "error": "unexpected internal error"
                }
              }
            }
          }
        }
      }
    },
    "/api/v1/auth/keys/rotated": {
      "post": {
        "tags": [
          "Auth"
        ],
<<<<<<< HEAD
        "summary": "Verify a rotation webhook payload",
=======
        "summary": "Verify rotation webhook signature",
>>>>>>> 75512ce4
        "operationId": "verifyRotationWebhook",
        "security": [
          {
            "bearerAuth": []
          }
        ],
        "parameters": [
          {
            "name": "X-Cave-Webhook-Signature",
            "in": "header",
            "required": true,
            "schema": {
              "type": "string"
            },
<<<<<<< HEAD
            "description": "HMAC signature generated with CAVE_ROTATION_WEBHOOK_SECRET."
=======
            "description": "Base64 encoded HMAC-SHA256 signature of the payload."
>>>>>>> 75512ce4
          }
        ],
        "requestBody": {
          "required": true,
          "content": {
            "application/json": {
              "schema": {
                "$ref": "#/components/schemas/RotationWebhookPayload"
              },
              "example": {
<<<<<<< HEAD
                "event": "cave.auth.key.rotated",
                "key_id": "a7d6b321-2c52-4e76-9af2-2f893d4856fc",
                "previous_key_id": "4b2a4d3a-4cbe-4b05-87a3-9528cdf6a1ed",
                "rotated_at": "2025-10-18T12:10:00Z",
                "scope": {
                  "type": "admin"
                },
                "owner": "admin",
                "key_prefix": "bkg_admin_new"
=======
                "event": "key.rotated",
                "key_id": "5f86a0ef-55c0-4f50-a1e9-b85a2b3db0fe",
                "previous_key_id": "4b2a4d3a-4cbe-4b05-87a3-9528cdf6a1ed",
                "rotated_at": "2025-10-18T12:30:00Z",
                "scope": {
                  "type": "namespace",
                  "namespace": "demo"
                },
                "owner": "demo",
                "key_prefix": "bkg_demo_rot"
>>>>>>> 75512ce4
              }
            }
          }
        },
        "responses": {
          "204": {
<<<<<<< HEAD
            "description": "Webhook accepted"
=======
            "description": "Signature accepted"
>>>>>>> 75512ce4
          },
          "401": {
            "description": "Unauthorized",
            "content": {
              "application/json": {
                "schema": {
                  "$ref": "#/components/schemas/ErrorResponse"
                },
                "example": {
                  "error": "missing Authorization bearer token"
                }
              }
            }
          },
          "403": {
            "description": "Forbidden",
            "content": {
              "application/json": {
                "schema": {
                  "$ref": "#/components/schemas/ErrorResponse"
                },
                "example": {
                  "error": "insufficient permissions for requested scope"
                }
              }
            }
          },
          "500": {
            "description": "Internal server error",
            "content": {
              "application/json": {
                "schema": {
                  "$ref": "#/components/schemas/ErrorResponse"
                },
                "example": {
                  "error": "unexpected internal error"
                }
              }
            }
          }
        }
      }
    },
    "/api/v1/auth/keys/{id}": {
      "delete": {
        "tags": [
          "Auth"
        ],
        "summary": "Revoke an API key",
        "operationId": "revokeKey",
        "security": [
          {
            "bearerAuth": []
          }
        ],
        "parameters": [
          {
            "name": "id",
            "in": "path",
            "required": true,
            "schema": {
              "type": "string",
              "format": "uuid"
            }
          }
        ],
        "responses": {
          "204": {
            "description": "Key revoked"
          },
          "401": {
            "description": "Unauthorized",
            "content": {
              "application/json": {
                "schema": {
                  "$ref": "#/components/schemas/ErrorResponse"
                },
                "example": {
                  "error": "missing Authorization bearer token"
                }
              }
            }
          },
          "403": {
            "description": "Forbidden",
            "content": {
              "application/json": {
                "schema": {
                  "$ref": "#/components/schemas/ErrorResponse"
                },
                "example": {
                  "error": "insufficient permissions for requested scope"
                }
              }
            }
          },
          "404": {
            "description": "Not found",
            "content": {
              "application/json": {
                "schema": {
                  "$ref": "#/components/schemas/ErrorResponse"
                },
                "example": {
                  "error": "sandbox 9f9c... not found"
                }
              }
            }
          },
          "500": {
            "description": "Internal server error",
            "content": {
              "application/json": {
                "schema": {
                  "$ref": "#/components/schemas/ErrorResponse"
                },
                "example": {
                  "error": "unexpected internal error"
                }
              }
            }
          }
        }
      }
    }
  },
  "components": {
    "securitySchemes": {
      "bearerAuth": {
        "type": "http",
        "scheme": "bearer",
        "bearerFormat": "API Token"
      }
    },
    "schemas": {
      "ErrorResponse": {
        "type": "object",
        "required": [
          "error"
        ],
        "properties": {
          "error": {
            "type": "string",
            "description": "Human readable error message."
          }
        },
        "example": {
          "error": "sandbox 123 not found"
        }
      },
      "SandboxLimits": {
        "type": "object",
        "required": [
          "cpu_millis",
          "memory_mib",
          "disk_mib",
          "timeout_seconds"
        ],
        "properties": {
          "cpu_millis": {
            "type": "integer",
            "format": "int32",
            "description": "CPU time slice in milli-CPUs."
          },
          "memory_mib": {
            "type": "integer",
            "format": "int64",
            "description": "Memory limit in MiB."
          },
          "disk_mib": {
            "type": "integer",
            "format": "int64",
            "description": "Ephemeral disk limit in MiB."
          },
          "timeout_seconds": {
            "type": "integer",
            "format": "int32",
            "description": "Execution timeout in seconds."
          }
        }
      },
      "SandboxResponse": {
        "type": "object",
        "required": [
          "id",
          "namespace",
          "name",
          "runtime",
          "status",
          "limits",
          "created_at",
          "updated_at"
        ],
        "properties": {
          "id": {
            "type": "string",
            "format": "uuid"
          },
          "namespace": {
            "type": "string"
          },
          "name": {
            "type": "string"
          },
          "runtime": {
            "type": "string"
          },
          "status": {
            "type": "string",
            "description": "Current sandbox lifecycle state."
          },
          "limits": {
            "$ref": "#/components/schemas/SandboxLimits"
          },
          "created_at": {
            "type": "string",
            "format": "date-time"
          },
          "updated_at": {
            "type": "string",
            "format": "date-time"
          },
          "last_started_at": {
            "type": "string",
            "format": "date-time",
            "nullable": true
          },
          "last_stopped_at": {
            "type": "string",
            "format": "date-time",
            "nullable": true
          }
        },
        "example": {
          "id": "9f9c9872-2d9c-4c25-9c36-4e45be927834",
          "namespace": "demo",
          "name": "runner",
          "runtime": "process",
          "status": "created",
          "limits": {
            "cpu_millis": 750,
            "memory_mib": 1024,
            "disk_mib": 1024,
            "timeout_seconds": 120
          },
          "created_at": "2025-10-18T12:34:56Z",
          "updated_at": "2025-10-18T12:34:56Z",
          "last_started_at": null,
          "last_stopped_at": null
        }
      },
      "CreateSandboxLimits": {
        "type": "object",
        "properties": {
          "cpu_millis": {
            "type": "integer",
            "format": "int32"
          },
          "memory_mib": {
            "type": "integer",
            "format": "int64"
          },
          "disk_mib": {
            "type": "integer",
            "format": "int64"
          },
          "timeout_seconds": {
            "type": "integer",
            "format": "int32"
          }
        },
        "description": "Optional overrides for namespace defaults."
      },
      "CreateSandboxRequest": {
        "type": "object",
        "required": [
          "namespace",
          "name"
        ],
        "properties": {
          "namespace": {
            "type": "string"
          },
          "name": {
            "type": "string"
          },
          "runtime": {
            "type": "string",
            "description": "Sandbox runtime identifier (defaults to process)."
          },
          "limits": {
            "$ref": "#/components/schemas/CreateSandboxLimits"
          }
        },
        "example": {
          "namespace": "demo",
          "name": "runner",
          "runtime": "process",
          "limits": {
            "cpu_millis": 750,
            "memory_mib": 1024,
            "disk_mib": 1024,
            "timeout_seconds": 120
          }
        }
      },
      "ExecRequest": {
        "type": "object",
        "required": [
          "command"
        ],
        "properties": {
          "command": {
            "type": "string"
          },
          "args": {
            "type": "array",
            "items": {
              "type": "string"
            },
            "description": "Command arguments."
          },
          "stdin": {
            "type": "string",
            "description": "Optional STDIN payload."
          },
          "timeout_ms": {
            "type": "integer",
            "format": "int64",
            "description": "Optional execution timeout in milliseconds."
          }
        },
        "example": {
          "command": "python",
          "args": [
            "-c",
            "print('hello')"
          ],
          "stdin": null,
          "timeout_ms": 2000
        }
      },
      "ExecResponse": {
        "type": "object",
        "required": [
          "duration_ms",
          "timed_out"
        ],
        "properties": {
          "exit_code": {
            "type": "integer",
            "format": "int32",
            "nullable": true
          },
          "stdout": {
            "type": "string",
            "nullable": true
          },
          "stderr": {
            "type": "string",
            "nullable": true
          },
          "duration_ms": {
            "type": "integer",
            "format": "int64"
          },
          "timed_out": {
            "type": "boolean"
          }
        },
        "example": {
          "exit_code": 0,
          "stdout": "hello\n",
          "stderr": "",
          "duration_ms": 42,
          "timed_out": false
        }
      },
      "ExecutionRecord": {
        "type": "object",
        "required": [
          "command",
          "args",
          "executed_at",
          "duration_ms",
          "timed_out"
        ],
        "properties": {
          "command": {
            "type": "string"
          },
          "args": {
            "type": "array",
            "items": {
              "type": "string"
            }
          },
          "executed_at": {
            "type": "string",
            "format": "date-time"
          },
          "exit_code": {
            "type": "integer",
            "format": "int32",
            "nullable": true
          },
          "stdout": {
            "type": "string",
            "nullable": true
          },
          "stderr": {
            "type": "string",
            "nullable": true
          },
          "duration_ms": {
            "type": "integer",
            "format": "int64"
          },
          "timed_out": {
            "type": "boolean"
          }
        },
        "example": {
          "command": "python",
          "args": [
            "-c",
            "print('hello')"
          ],
          "executed_at": "2025-10-18T12:35:10Z",
          "exit_code": 0,
          "stdout": "hello\n",
          "stderr": "",
          "duration_ms": 55,
          "timed_out": false
        }
      },
      "CreateKeyScope": {
        "oneOf": [
          {
            "type": "object",
            "required": [
              "type"
            ],
            "properties": {
              "type": {
                "type": "string",
                "enum": [
                  "admin"
                ]
              }
            }
          },
          {
            "type": "object",
            "required": [
              "type",
              "namespace"
            ],
            "properties": {
              "type": {
                "type": "string",
                "enum": [
                  "namespace"
                ]
              },
              "namespace": {
                "type": "string"
              }
            }
          }
        ],
        "discriminator": {
          "propertyName": "type"
        }
      },
      "CreateKeyRequest": {
        "type": "object",
        "required": [
          "scope"
        ],
        "properties": {
          "scope": {
            "$ref": "#/components/schemas/CreateKeyScope"
          },
          "rate_limit": {
            "type": "integer",
            "format": "int32",
            "description": "Requests per minute (defaults to 100)."
          },
          "ttl_seconds": {
            "type": "integer",
            "format": "int64",
            "description": "Optional time-to-live for the key."
          }
        },
        "example": {
          "scope": {
            "type": "namespace",
            "namespace": "demo"
          },
          "rate_limit": 100,
          "ttl_seconds": 2592000
        }
      },
      "KeyScope": {
        "oneOf": [
          {
            "type": "object",
            "required": [
              "type"
            ],
            "properties": {
              "type": {
                "type": "string",
                "enum": [
                  "admin"
                ]
              }
            }
          },
          {
            "type": "object",
            "required": [
              "type",
              "namespace"
            ],
            "properties": {
              "type": {
                "type": "string",
                "enum": [
                  "namespace"
                ]
              },
              "namespace": {
                "type": "string"
              }
            }
          }
        ],
        "discriminator": {
          "propertyName": "type"
        }
      },
      "KeyInfo": {
        "type": "object",
        "required": [
          "id",
          "scope",
          "rate_limit",
          "created_at",
          "key_prefix"
        ],
        "properties": {
          "id": {
            "type": "string",
            "format": "uuid"
          },
          "scope": {
            "$ref": "#/components/schemas/KeyScope"
          },
          "rate_limit": {
            "type": "integer",
            "format": "int32"
          },
          "created_at": {
            "type": "string",
            "format": "date-time"
          },
          "last_used_at": {
            "type": "string",
            "format": "date-time",
            "nullable": true
          },
          "expires_at": {
            "type": "string",
            "format": "date-time",
            "nullable": true
          },
          "key_prefix": {
            "type": "string",
            "description": "Truncated token prefix for audit displays."
          },
          "rotated_from": {
            "type": "string",
            "format": "uuid",
            "nullable": true
          },
          "rotated_at": {
            "type": "string",
            "format": "date-time",
            "nullable": true
<<<<<<< HEAD
=======
          }
        },
        "example": {
          "id": "4b2a4d3a-4cbe-4b05-87a3-9528cdf6a1ed",
          "scope": {
            "type": "namespace",
            "namespace": "demo"
          },
          "rate_limit": 100,
          "created_at": "2025-10-18T12:00:00Z",
          "last_used_at": null,
          "expires_at": "2025-11-17T12:00:00Z",
          "key_prefix": "bkg_demo_abcd",
          "rotated_from": null,
          "rotated_at": null
        }
      },
      "RotateKeyRequest": {
        "type": "object",
        "required": [
          "key_id"
        ],
        "properties": {
          "key_id": {
            "type": "string",
            "format": "uuid"
          },
          "rate_limit": {
            "type": "integer",
            "format": "int32",
            "nullable": true,
            "description": "Optional override for the new key's rate limit."
          },
          "ttl_seconds": {
            "type": "integer",
            "format": "int64",
            "nullable": true,
            "description": "Optional TTL for the rotated key in seconds."
          }
        },
        "example": {
          "key_id": "4b2a4d3a-4cbe-4b05-87a3-9528cdf6a1ed",
          "rate_limit": 150,
          "ttl_seconds": 604800
        }
      },
      "RotationWebhookPayload": {
        "type": "object",
        "required": [
          "event",
          "key_id",
          "previous_key_id",
          "rotated_at",
          "scope",
          "owner",
          "key_prefix"
        ],
        "properties": {
          "event": {
            "type": "string"
          },
          "key_id": {
            "type": "string",
            "format": "uuid"
          },
          "previous_key_id": {
            "type": "string",
            "format": "uuid"
          },
          "rotated_at": {
            "type": "string",
            "format": "date-time"
          },
          "scope": {
            "$ref": "#/components/schemas/KeyScope"
          },
          "owner": {
            "type": "string"
          },
          "key_prefix": {
            "type": "string"
          }
        },
        "example": {
          "event": "key.rotated",
          "key_id": "5f86a0ef-55c0-4f50-a1e9-b85a2b3db0fe",
          "previous_key_id": "4b2a4d3a-4cbe-4b05-87a3-9528cdf6a1ed",
          "rotated_at": "2025-10-18T12:30:00Z",
          "scope": {
            "type": "namespace",
            "namespace": "demo"
          },
          "owner": "demo",
          "key_prefix": "bkg_demo_rot"
        }
      },
      "RotationWebhookNotification": {
        "type": "object",
        "required": [
          "event_id",
          "signature",
          "payload"
        ],
        "properties": {
          "event_id": {
            "type": "string",
            "format": "uuid"
          },
          "signature": {
            "type": "string",
            "description": "Base64 encoded HMAC signature."
          },
          "payload": {
            "$ref": "#/components/schemas/RotationWebhookPayload"
          }
        }
      },
      "RotatedKeyResponse": {
        "type": "object",
        "required": [
          "token",
          "info",
          "previous",
          "webhook"
        ],
        "properties": {
          "token": {
            "type": "string"
          },
          "info": {
            "$ref": "#/components/schemas/KeyInfo"
          },
          "previous": {
            "$ref": "#/components/schemas/KeyInfo"
          },
          "webhook": {
            "$ref": "#/components/schemas/RotationWebhookNotification"
          }
        },
        "example": {
          "token": "bkg_demo_rotatedtoken",
          "info": {
            "id": "5f86a0ef-55c0-4f50-a1e9-b85a2b3db0fe",
            "scope": {
              "type": "namespace",
              "namespace": "demo"
            },
            "rate_limit": 150,
            "created_at": "2025-10-18T12:30:00Z",
            "last_used_at": null,
            "expires_at": "2025-10-25T12:30:00Z",
            "key_prefix": "bkg_demo_rot",
            "rotated_from": "4b2a4d3a-4cbe-4b05-87a3-9528cdf6a1ed",
            "rotated_at": "2025-10-18T12:30:00Z"
          },
          "previous": {
            "id": "4b2a4d3a-4cbe-4b05-87a3-9528cdf6a1ed",
            "scope": {
              "type": "namespace",
              "namespace": "demo"
            },
            "rate_limit": 100,
            "created_at": "2025-09-10T09:00:00Z",
            "last_used_at": "2025-10-18T12:29:58Z",
            "expires_at": null,
            "key_prefix": "bkg_demo_abcd",
            "rotated_from": null,
            "rotated_at": "2025-10-18T12:30:00Z"
          },
          "webhook": {
            "event_id": "6b4dc7a8-1e5a-4cfa-a2e2-f9d4f2b1c90c",
            "signature": "BASE64_HMAC",
            "payload": {
              "event": "key.rotated",
              "key_id": "5f86a0ef-55c0-4f50-a1e9-b85a2b3db0fe",
              "previous_key_id": "4b2a4d3a-4cbe-4b05-87a3-9528cdf6a1ed",
              "rotated_at": "2025-10-18T12:30:00Z",
              "scope": {
                "type": "namespace",
                "namespace": "demo"
              },
              "owner": "demo",
              "key_prefix": "bkg_demo_rot"
            }
>>>>>>> 75512ce4
          }
        }
      },
      "IssuedKeyResponse": {
        "type": "object",
        "required": [
          "token",
          "info"
        ],
        "properties": {
          "token": {
            "type": "string",
            "description": "Full bearer token. Shown once."
          },
          "info": {
            "$ref": "#/components/schemas/KeyInfo"
          }
        },
        "example": {
          "token": "bkg_demo_abcdefghijklmno",
          "info": {
            "id": "4b2a4d3a-4cbe-4b05-87a3-9528cdf6a1ed",
            "scope": {
              "type": "namespace",
              "namespace": "demo"
            },
            "rate_limit": 100,
            "created_at": "2025-10-18T12:00:00Z",
            "last_used_at": null,
            "expires_at": "2025-11-17T12:00:00Z",
            "key_prefix": "bkg_demo_abcd",
            "rotated_from": null,
            "rotated_at": null
          }
        }
      },
      "RotateKeyRequest": {
        "type": "object",
        "required": [
          "key_id"
        ],
        "properties": {
          "key_id": {
            "type": "string",
            "format": "uuid"
          },
          "rate_limit": {
            "type": "integer",
            "format": "int32",
            "description": "Override rate limit for the rotated key (requests per minute)."
          },
          "ttl_seconds": {
            "type": "integer",
            "format": "int64",
            "description": "Optional TTL for the rotated key in seconds."
          }
        },
        "example": {
          "key_id": "4b2a4d3a-4cbe-4b05-87a3-9528cdf6a1ed",
          "rate_limit": 200
        }
      },
      "RotationWebhookPayload": {
        "type": "object",
        "required": [
          "event",
          "key_id",
          "previous_key_id",
          "rotated_at",
          "scope",
          "owner",
          "key_prefix"
        ],
        "properties": {
          "event": {
            "type": "string"
          },
          "key_id": {
            "type": "string",
            "format": "uuid"
          },
          "previous_key_id": {
            "type": "string",
            "format": "uuid"
          },
          "rotated_at": {
            "type": "string",
            "format": "date-time"
          },
          "scope": {
            "$ref": "#/components/schemas/KeyScope"
          },
          "owner": {
            "type": "string"
          },
          "key_prefix": {
            "type": "string"
          }
        },
        "example": {
          "event": "cave.auth.key.rotated",
          "key_id": "a7d6b321-2c52-4e76-9af2-2f893d4856fc",
          "previous_key_id": "4b2a4d3a-4cbe-4b05-87a3-9528cdf6a1ed",
          "rotated_at": "2025-10-18T12:10:00Z",
          "scope": {
            "type": "admin"
          },
          "owner": "admin",
          "key_prefix": "bkg_admin_new"
        }
      },
      "RotationWebhookResponse": {
        "type": "object",
        "required": [
          "event_id",
          "signature",
          "payload"
        ],
        "properties": {
          "event_id": {
            "type": "string",
            "format": "uuid"
          },
          "signature": {
            "type": "string"
          },
          "payload": {
            "$ref": "#/components/schemas/RotationWebhookPayload"
          }
        }
      },
      "RotatedKeyResponse": {
        "type": "object",
        "required": [
          "token",
          "info",
          "previous",
          "webhook"
        ],
        "properties": {
          "token": {
            "type": "string"
          },
          "info": {
            "$ref": "#/components/schemas/KeyInfo"
          },
          "previous": {
            "$ref": "#/components/schemas/KeyInfo"
          },
          "webhook": {
            "$ref": "#/components/schemas/RotationWebhookResponse"
          }
        },
        "example": {
          "token": "bkg_admin_newtokenvalue",
          "info": {
            "id": "a7d6b321-2c52-4e76-9af2-2f893d4856fc",
            "scope": {
              "type": "admin"
            },
            "rate_limit": 200,
            "created_at": "2025-10-18T12:10:00Z",
            "key_prefix": "bkg_admin_new",
            "rotated_from": "4b2a4d3a-4cbe-4b05-87a3-9528cdf6a1ed",
            "rotated_at": "2025-10-18T12:10:00Z"
          },
          "previous": {
            "id": "4b2a4d3a-4cbe-4b05-87a3-9528cdf6a1ed",
            "scope": {
              "type": "namespace",
              "namespace": "demo"
            },
            "rate_limit": 100,
            "created_at": "2025-10-18T12:00:00Z",
            "last_used_at": null,
            "expires_at": "2025-11-17T12:00:00Z",
            "key_prefix": "bkg_demo_abcd"
          },
          "webhook": {
            "event_id": "5b0c33d4-a1d8-4a1c-9844-3d955b1b4c6e",
            "signature": "sha256=abc123...",
            "payload": {
              "event": "cave.auth.key.rotated",
              "key_id": "a7d6b321-2c52-4e76-9af2-2f893d4856fc",
              "previous_key_id": "4b2a4d3a-4cbe-4b05-87a3-9528cdf6a1ed",
              "rotated_at": "2025-10-18T12:10:00Z",
              "scope": {
                "type": "admin"
              },
              "owner": "admin",
              "key_prefix": "bkg_admin_new"
            }
          }
        }
      }
    }
  }
}<|MERGE_RESOLUTION|>--- conflicted
+++ resolved
@@ -968,7 +968,7 @@
           }
         },
         "responses": {
-          "201": {
+          "200": {
             "description": "API key issued",
             "content": {
               "application/json": {
@@ -1140,42 +1140,21 @@
               },
               "example": {
                 "key_id": "4b2a4d3a-4cbe-4b05-87a3-9528cdf6a1ed",
-<<<<<<< HEAD
-                "rate_limit": 200
-=======
                 "rate_limit": 150,
                 "ttl_seconds": 604800
->>>>>>> 75512ce4
               }
             }
           }
         },
         "responses": {
           "200": {
-<<<<<<< HEAD
-            "description": "API key rotated",
-=======
             "description": "Key rotated",
->>>>>>> 75512ce4
             "content": {
               "application/json": {
                 "schema": {
                   "$ref": "#/components/schemas/RotatedKeyResponse"
                 },
                 "example": {
-<<<<<<< HEAD
-                  "token": "bkg_admin_newtokenvalue",
-                  "info": {
-                    "id": "a7d6b321-2c52-4e76-9af2-2f893d4856fc",
-                    "scope": {
-                      "type": "admin"
-                    },
-                    "rate_limit": 200,
-                    "created_at": "2025-10-18T12:10:00Z",
-                    "key_prefix": "bkg_admin_new",
-                    "rotated_from": "4b2a4d3a-4cbe-4b05-87a3-9528cdf6a1ed",
-                    "rotated_at": "2025-10-18T12:10:00Z"
-=======
                   "token": "bkg_demo_rotatedtoken",
                   "info": {
                     "id": "5f86a0ef-55c0-4f50-a1e9-b85a2b3db0fe",
@@ -1190,7 +1169,6 @@
                     "key_prefix": "bkg_demo_rot",
                     "rotated_from": "4b2a4d3a-4cbe-4b05-87a3-9528cdf6a1ed",
                     "rotated_at": "2025-10-18T12:30:00Z"
->>>>>>> 75512ce4
                   },
                   "previous": {
                     "id": "4b2a4d3a-4cbe-4b05-87a3-9528cdf6a1ed",
@@ -1199,34 +1177,6 @@
                       "namespace": "demo"
                     },
                     "rate_limit": 100,
-<<<<<<< HEAD
-                    "created_at": "2025-10-18T12:00:00Z",
-                    "last_used_at": null,
-                    "expires_at": "2025-11-17T12:00:00Z",
-                    "key_prefix": "bkg_demo_abcd"
-                  },
-                  "webhook": {
-                    "event_id": "5b0c33d4-a1d8-4a1c-9844-3d955b1b4c6e",
-                    "signature": "sha256=abc123...",
-                    "payload": {
-                      "event": "cave.auth.key.rotated",
-                      "key_id": "a7d6b321-2c52-4e76-9af2-2f893d4856fc",
-                      "previous_key_id": "4b2a4d3a-4cbe-4b05-87a3-9528cdf6a1ed",
-                      "rotated_at": "2025-10-18T12:10:00Z",
-                      "scope": {
-                        "type": "admin"
-                      },
-                      "owner": "admin",
-                      "key_prefix": "bkg_admin_new"
-                    }
-                  }
-                }
-              }
-            }
-          },
-          "400": {
-            "description": "Bad request",
-=======
                     "created_at": "2025-09-10T09:00:00Z",
                     "last_used_at": "2025-10-18T12:29:58Z",
                     "expires_at": null,
@@ -1256,22 +1206,12 @@
           },
           "401": {
             "description": "Unauthorized",
->>>>>>> 75512ce4
-            "content": {
-              "application/json": {
-                "schema": {
-                  "$ref": "#/components/schemas/ErrorResponse"
-                },
-                "example": {
-<<<<<<< HEAD
-                  "error": "namespace query parameter is required"
-                }
-              }
-            }
-          },
-          "401": {
-            "description": "Unauthorized",
-=======
+            "content": {
+              "application/json": {
+                "schema": {
+                  "$ref": "#/components/schemas/ErrorResponse"
+                },
+                "example": {
                   "error": "missing Authorization bearer token"
                 }
               }
@@ -1279,22 +1219,12 @@
           },
           "403": {
             "description": "Forbidden",
->>>>>>> 75512ce4
-            "content": {
-              "application/json": {
-                "schema": {
-                  "$ref": "#/components/schemas/ErrorResponse"
-                },
-                "example": {
-<<<<<<< HEAD
-                  "error": "missing Authorization bearer token"
-                }
-              }
-            }
-          },
-          "403": {
-            "description": "Forbidden",
-=======
+            "content": {
+              "application/json": {
+                "schema": {
+                  "$ref": "#/components/schemas/ErrorResponse"
+                },
+                "example": {
                   "error": "insufficient permissions for requested scope"
                 }
               }
@@ -1302,22 +1232,12 @@
           },
           "404": {
             "description": "Not found",
->>>>>>> 75512ce4
-            "content": {
-              "application/json": {
-                "schema": {
-                  "$ref": "#/components/schemas/ErrorResponse"
-                },
-                "example": {
-<<<<<<< HEAD
-                  "error": "insufficient permissions for requested scope"
-                }
-              }
-            }
-          },
-          "404": {
-            "description": "Not found",
-=======
+            "content": {
+              "application/json": {
+                "schema": {
+                  "$ref": "#/components/schemas/ErrorResponse"
+                },
+                "example": {
                   "error": "sandbox 9f9c... not found"
                 }
               }
@@ -1325,18 +1245,13 @@
           },
           "503": {
             "description": "Service unavailable",
->>>>>>> 75512ce4
-            "content": {
-              "application/json": {
-                "schema": {
-                  "$ref": "#/components/schemas/ErrorResponse"
-                },
-                "example": {
-<<<<<<< HEAD
-                  "error": "sandbox 9f9c... not found"
-=======
+            "content": {
+              "application/json": {
+                "schema": {
+                  "$ref": "#/components/schemas/ErrorResponse"
+                },
+                "example": {
                   "error": "rotation webhook secret is not configured"
->>>>>>> 75512ce4
                 }
               }
             }
@@ -1362,11 +1277,7 @@
         "tags": [
           "Auth"
         ],
-<<<<<<< HEAD
-        "summary": "Verify a rotation webhook payload",
-=======
         "summary": "Verify rotation webhook signature",
->>>>>>> 75512ce4
         "operationId": "verifyRotationWebhook",
         "security": [
           {
@@ -1381,11 +1292,7 @@
             "schema": {
               "type": "string"
             },
-<<<<<<< HEAD
-            "description": "HMAC signature generated with CAVE_ROTATION_WEBHOOK_SECRET."
-=======
             "description": "Base64 encoded HMAC-SHA256 signature of the payload."
->>>>>>> 75512ce4
           }
         ],
         "requestBody": {
@@ -1396,17 +1303,6 @@
                 "$ref": "#/components/schemas/RotationWebhookPayload"
               },
               "example": {
-<<<<<<< HEAD
-                "event": "cave.auth.key.rotated",
-                "key_id": "a7d6b321-2c52-4e76-9af2-2f893d4856fc",
-                "previous_key_id": "4b2a4d3a-4cbe-4b05-87a3-9528cdf6a1ed",
-                "rotated_at": "2025-10-18T12:10:00Z",
-                "scope": {
-                  "type": "admin"
-                },
-                "owner": "admin",
-                "key_prefix": "bkg_admin_new"
-=======
                 "event": "key.rotated",
                 "key_id": "5f86a0ef-55c0-4f50-a1e9-b85a2b3db0fe",
                 "previous_key_id": "4b2a4d3a-4cbe-4b05-87a3-9528cdf6a1ed",
@@ -1417,18 +1313,13 @@
                 },
                 "owner": "demo",
                 "key_prefix": "bkg_demo_rot"
->>>>>>> 75512ce4
               }
             }
           }
         },
         "responses": {
           "204": {
-<<<<<<< HEAD
-            "description": "Webhook accepted"
-=======
             "description": "Signature accepted"
->>>>>>> 75512ce4
           },
           "401": {
             "description": "Unauthorized",
@@ -2020,8 +1911,6 @@
             "type": "string",
             "format": "date-time",
             "nullable": true
-<<<<<<< HEAD
-=======
           }
         },
         "example": {
@@ -2206,7 +2095,6 @@
               "owner": "demo",
               "key_prefix": "bkg_demo_rot"
             }
->>>>>>> 75512ce4
           }
         }
       },
@@ -2242,165 +2130,6 @@
             "rotated_at": null
           }
         }
-      },
-      "RotateKeyRequest": {
-        "type": "object",
-        "required": [
-          "key_id"
-        ],
-        "properties": {
-          "key_id": {
-            "type": "string",
-            "format": "uuid"
-          },
-          "rate_limit": {
-            "type": "integer",
-            "format": "int32",
-            "description": "Override rate limit for the rotated key (requests per minute)."
-          },
-          "ttl_seconds": {
-            "type": "integer",
-            "format": "int64",
-            "description": "Optional TTL for the rotated key in seconds."
-          }
-        },
-        "example": {
-          "key_id": "4b2a4d3a-4cbe-4b05-87a3-9528cdf6a1ed",
-          "rate_limit": 200
-        }
-      },
-      "RotationWebhookPayload": {
-        "type": "object",
-        "required": [
-          "event",
-          "key_id",
-          "previous_key_id",
-          "rotated_at",
-          "scope",
-          "owner",
-          "key_prefix"
-        ],
-        "properties": {
-          "event": {
-            "type": "string"
-          },
-          "key_id": {
-            "type": "string",
-            "format": "uuid"
-          },
-          "previous_key_id": {
-            "type": "string",
-            "format": "uuid"
-          },
-          "rotated_at": {
-            "type": "string",
-            "format": "date-time"
-          },
-          "scope": {
-            "$ref": "#/components/schemas/KeyScope"
-          },
-          "owner": {
-            "type": "string"
-          },
-          "key_prefix": {
-            "type": "string"
-          }
-        },
-        "example": {
-          "event": "cave.auth.key.rotated",
-          "key_id": "a7d6b321-2c52-4e76-9af2-2f893d4856fc",
-          "previous_key_id": "4b2a4d3a-4cbe-4b05-87a3-9528cdf6a1ed",
-          "rotated_at": "2025-10-18T12:10:00Z",
-          "scope": {
-            "type": "admin"
-          },
-          "owner": "admin",
-          "key_prefix": "bkg_admin_new"
-        }
-      },
-      "RotationWebhookResponse": {
-        "type": "object",
-        "required": [
-          "event_id",
-          "signature",
-          "payload"
-        ],
-        "properties": {
-          "event_id": {
-            "type": "string",
-            "format": "uuid"
-          },
-          "signature": {
-            "type": "string"
-          },
-          "payload": {
-            "$ref": "#/components/schemas/RotationWebhookPayload"
-          }
-        }
-      },
-      "RotatedKeyResponse": {
-        "type": "object",
-        "required": [
-          "token",
-          "info",
-          "previous",
-          "webhook"
-        ],
-        "properties": {
-          "token": {
-            "type": "string"
-          },
-          "info": {
-            "$ref": "#/components/schemas/KeyInfo"
-          },
-          "previous": {
-            "$ref": "#/components/schemas/KeyInfo"
-          },
-          "webhook": {
-            "$ref": "#/components/schemas/RotationWebhookResponse"
-          }
-        },
-        "example": {
-          "token": "bkg_admin_newtokenvalue",
-          "info": {
-            "id": "a7d6b321-2c52-4e76-9af2-2f893d4856fc",
-            "scope": {
-              "type": "admin"
-            },
-            "rate_limit": 200,
-            "created_at": "2025-10-18T12:10:00Z",
-            "key_prefix": "bkg_admin_new",
-            "rotated_from": "4b2a4d3a-4cbe-4b05-87a3-9528cdf6a1ed",
-            "rotated_at": "2025-10-18T12:10:00Z"
-          },
-          "previous": {
-            "id": "4b2a4d3a-4cbe-4b05-87a3-9528cdf6a1ed",
-            "scope": {
-              "type": "namespace",
-              "namespace": "demo"
-            },
-            "rate_limit": 100,
-            "created_at": "2025-10-18T12:00:00Z",
-            "last_used_at": null,
-            "expires_at": "2025-11-17T12:00:00Z",
-            "key_prefix": "bkg_demo_abcd"
-          },
-          "webhook": {
-            "event_id": "5b0c33d4-a1d8-4a1c-9844-3d955b1b4c6e",
-            "signature": "sha256=abc123...",
-            "payload": {
-              "event": "cave.auth.key.rotated",
-              "key_id": "a7d6b321-2c52-4e76-9af2-2f893d4856fc",
-              "previous_key_id": "4b2a4d3a-4cbe-4b05-87a3-9528cdf6a1ed",
-              "rotated_at": "2025-10-18T12:10:00Z",
-              "scope": {
-                "type": "admin"
-              },
-              "owner": "admin",
-              "key_prefix": "bkg_admin_new"
-            }
-          }
-        }
       }
     }
   }
